PODS:
  - app_links (0.0.2):
    - Flutter
  - audio_session (0.0.1):
    - Flutter
  - audioplayers_darwin (0.0.1):
    - Flutter
  - Flutter (1.0.0)
  - flutter_inappwebview_ios (0.0.1):
    - Flutter
    - flutter_inappwebview_ios/Core (= 0.0.1)
    - OrderedSet (~> 6.0.3)
  - flutter_inappwebview_ios/Core (0.0.1):
    - Flutter
    - OrderedSet (~> 6.0.3)
  - flutter_sound (9.28.0):
    - Flutter
    - flutter_sound_core (= 9.28.0)
  - flutter_sound_core (9.28.0)
  - google_mlkit_commons (0.11.0):
    - Flutter
    - MLKitVision
  - google_mlkit_digital_ink_recognition (0.14.1):
    - Flutter
    - google_mlkit_commons
    - GoogleMLKit/DigitalInkRecognition (~> 7.0.0)
  - GoogleDataTransport (10.1.0):
    - nanopb (~> 3.30910.0)
    - PromisesObjC (~> 2.4)
  - GoogleMLKit/DigitalInkRecognition (7.0.0):
    - GoogleMLKit/MLKitCore
    - MLKitDigitalInkRecognition (~> 6.0.0)
  - GoogleMLKit/MLKitCore (7.0.0):
    - MLKitCommon (~> 12.0.0)
  - GoogleToolboxForMac/Defines (4.2.1)
  - GoogleToolboxForMac/Logger (4.2.1):
    - GoogleToolboxForMac/Defines (= 4.2.1)
  - "GoogleToolboxForMac/NSData+zlib (4.2.1)":
    - GoogleToolboxForMac/Defines (= 4.2.1)
  - GoogleUtilities/Environment (8.1.0):
    - GoogleUtilities/Privacy
  - GoogleUtilities/Logger (8.1.0):
    - GoogleUtilities/Environment
    - GoogleUtilities/Privacy
  - GoogleUtilities/Privacy (8.1.0)
  - GoogleUtilities/UserDefaults (8.1.0):
    - GoogleUtilities/Logger
    - GoogleUtilities/Privacy
  - GTMSessionFetcher/Core (3.5.0)
  - haptic_feedback (0.5.1):
    - Flutter
  - isar_flutter_libs (1.0.0):
    - Flutter
  - just_audio (0.0.1):
    - Flutter
    - FlutterMacOS
  - MLImage (1.0.0-beta6)
  - MLKitCommon (12.0.0):
    - GoogleDataTransport (~> 10.0)
    - GoogleToolboxForMac/Logger (< 5.0, >= 4.2.1)
    - "GoogleToolboxForMac/NSData+zlib (< 5.0, >= 4.2.1)"
    - GoogleUtilities/Logger (~> 8.0)
    - GoogleUtilities/UserDefaults (~> 8.0)
    - GTMSessionFetcher/Core (< 4.0, >= 3.3.2)
  - MLKitDigitalInkRecognition (6.0.0):
    - MLKitCommon (~> 12.0)
    - MLKitMDD (~> 8.0)
    - SSZipArchive (< 3.0, >= 2.5.5)
  - MLKitMDD (8.0.0):
    - MLKitCommon (~> 12.0)
  - MLKitVision (8.0.0):
    - GoogleToolboxForMac/Logger (< 5.0, >= 4.2.1)
    - "GoogleToolboxForMac/NSData+zlib (< 5.0, >= 4.2.1)"
    - GTMSessionFetcher/Core (< 4.0, >= 3.3.2)
    - MLImage (= 1.0.0-beta6)
    - MLKitCommon (~> 12.0)
  - nanopb (3.30910.0):
    - nanopb/decode (= 3.30910.0)
    - nanopb/encode (= 3.30910.0)
  - nanopb/decode (3.30910.0)
  - nanopb/encode (3.30910.0)
<<<<<<< HEAD
  - OrderedSet (6.0.3)
=======
  - package_info_plus (0.4.5):
    - Flutter
>>>>>>> 0e646eb0
  - path_provider_foundation (0.0.1):
    - Flutter
    - FlutterMacOS
  - permission_handler_apple (9.3.0):
    - Flutter
  - PostHog (3.30.0)
  - posthog_flutter (0.0.1):
    - Flutter
    - FlutterMacOS
    - PostHog (~> 3.22)
  - PromisesObjC (2.4.0)
  - record_darwin (1.0.0):
    - Flutter
  - rive_common (0.0.1):
    - Flutter
  - Sentry/HybridSDK (8.52.1)
  - sentry_flutter (9.5.0):
    - Flutter
    - FlutterMacOS
    - Sentry/HybridSDK (= 8.52.1)
  - shared_preferences_foundation (0.0.1):
    - Flutter
    - FlutterMacOS
  - SSZipArchive (2.6.0)
  - url_launcher_ios (0.0.1):
    - Flutter
  - whisper_flutter_new (0.0.1):
    - Flutter

DEPENDENCIES:
  - app_links (from `.symlinks/plugins/app_links/ios`)
  - audio_session (from `.symlinks/plugins/audio_session/ios`)
  - audioplayers_darwin (from `.symlinks/plugins/audioplayers_darwin/ios`)
  - Flutter (from `Flutter`)
  - flutter_inappwebview_ios (from `.symlinks/plugins/flutter_inappwebview_ios/ios`)
  - flutter_sound (from `.symlinks/plugins/flutter_sound/ios`)
  - google_mlkit_commons (from `.symlinks/plugins/google_mlkit_commons/ios`)
  - google_mlkit_digital_ink_recognition (from `.symlinks/plugins/google_mlkit_digital_ink_recognition/ios`)
  - haptic_feedback (from `.symlinks/plugins/haptic_feedback/ios`)
  - isar_flutter_libs (from `.symlinks/plugins/isar_flutter_libs/ios`)
  - just_audio (from `.symlinks/plugins/just_audio/darwin`)
  - package_info_plus (from `.symlinks/plugins/package_info_plus/ios`)
  - path_provider_foundation (from `.symlinks/plugins/path_provider_foundation/darwin`)
  - permission_handler_apple (from `.symlinks/plugins/permission_handler_apple/ios`)
  - posthog_flutter (from `.symlinks/plugins/posthog_flutter/ios`)
  - record_darwin (from `.symlinks/plugins/record_darwin/ios`)
  - rive_common (from `.symlinks/plugins/rive_common/ios`)
  - sentry_flutter (from `.symlinks/plugins/sentry_flutter/ios`)
  - shared_preferences_foundation (from `.symlinks/plugins/shared_preferences_foundation/darwin`)
  - url_launcher_ios (from `.symlinks/plugins/url_launcher_ios/ios`)
  - whisper_flutter_new (from `.symlinks/plugins/whisper_flutter_new/ios`)

SPEC REPOS:
  trunk:
    - flutter_sound_core
    - GoogleDataTransport
    - GoogleMLKit
    - GoogleToolboxForMac
    - GoogleUtilities
    - GTMSessionFetcher
    - MLImage
    - MLKitCommon
    - MLKitDigitalInkRecognition
    - MLKitMDD
    - MLKitVision
    - nanopb
<<<<<<< HEAD
    - OrderedSet
=======
    - PostHog
>>>>>>> 0e646eb0
    - PromisesObjC
    - Sentry
    - SSZipArchive

EXTERNAL SOURCES:
  app_links:
    :path: ".symlinks/plugins/app_links/ios"
  audio_session:
    :path: ".symlinks/plugins/audio_session/ios"
  audioplayers_darwin:
    :path: ".symlinks/plugins/audioplayers_darwin/ios"
  Flutter:
    :path: Flutter
  flutter_inappwebview_ios:
    :path: ".symlinks/plugins/flutter_inappwebview_ios/ios"
  flutter_sound:
    :path: ".symlinks/plugins/flutter_sound/ios"
  google_mlkit_commons:
    :path: ".symlinks/plugins/google_mlkit_commons/ios"
  google_mlkit_digital_ink_recognition:
    :path: ".symlinks/plugins/google_mlkit_digital_ink_recognition/ios"
  haptic_feedback:
    :path: ".symlinks/plugins/haptic_feedback/ios"
  isar_flutter_libs:
    :path: ".symlinks/plugins/isar_flutter_libs/ios"
  just_audio:
    :path: ".symlinks/plugins/just_audio/darwin"
  package_info_plus:
    :path: ".symlinks/plugins/package_info_plus/ios"
  path_provider_foundation:
    :path: ".symlinks/plugins/path_provider_foundation/darwin"
  permission_handler_apple:
    :path: ".symlinks/plugins/permission_handler_apple/ios"
  posthog_flutter:
    :path: ".symlinks/plugins/posthog_flutter/ios"
  record_darwin:
    :path: ".symlinks/plugins/record_darwin/ios"
  rive_common:
    :path: ".symlinks/plugins/rive_common/ios"
  sentry_flutter:
    :path: ".symlinks/plugins/sentry_flutter/ios"
  shared_preferences_foundation:
    :path: ".symlinks/plugins/shared_preferences_foundation/darwin"
  url_launcher_ios:
    :path: ".symlinks/plugins/url_launcher_ios/ios"
  whisper_flutter_new:
    :path: ".symlinks/plugins/whisper_flutter_new/ios"

SPEC CHECKSUMS:
  app_links: 76b66b60cc809390ca1ad69bfd66b998d2387ac7
  audio_session: 9bb7f6c970f21241b19f5a3658097ae459681ba0
  audioplayers_darwin: ccf9c770ee768abb07e26d90af093f7bab1c12ab
  Flutter: e0871f40cf51350855a761d2e70bf5af5b9b5de7
  flutter_inappwebview_ios: b89ba3482b96fb25e00c967aae065701b66e9b99
  flutter_sound: b9236a5875299aaa4cef1690afd2f01d52a3f890
  flutter_sound_core: 427465f72d07ab8c3edbe8ffdde709ddacd3763c
  google_mlkit_commons: 2abe6a70e1824e431d16a51085cb475b672c8aab
  google_mlkit_digital_ink_recognition: 17bf08581ec4c778fe1ac525302fd3a10e8799e6
  GoogleDataTransport: aae35b7ea0c09004c3797d53c8c41f66f219d6a7
  GoogleMLKit: eff9e23ec1d90ea4157a1ee2e32a4f610c5b3318
  GoogleToolboxForMac: d1a2cbf009c453f4d6ded37c105e2f67a32206d8
  GoogleUtilities: 00c88b9a86066ef77f0da2fab05f65d7768ed8e1
  GTMSessionFetcher: 5aea5ba6bd522a239e236100971f10cb71b96ab6
  haptic_feedback: fd1d8509833f58f164fc12122c0357fa9b2750e0
  isar_flutter_libs: 9fc2cfb928c539e1b76c481ba5d143d556d94920
  just_audio: 4e391f57b79cad2b0674030a00453ca5ce817eed
  MLImage: 0ad1c5f50edd027672d8b26b0fee78a8b4a0fc56
  MLKitCommon: 07c2c33ae5640e5380beaaa6e4b9c249a205542d
  MLKitDigitalInkRecognition: 42c38de99db7074ea19c9a92dafb1672f64a2649
  MLKitMDD: a8d5a4d6a3520403d7beea887ae6ed837cf0ad26
  MLKitVision: 45e79d68845a2de77e2dd4d7f07947f0ed157b0e
  nanopb: fad817b59e0457d11a5dfbde799381cd727c1275
<<<<<<< HEAD
  OrderedSet: e539b66b644ff081c73a262d24ad552a69be3a94
=======
  package_info_plus: af8e2ca6888548050f16fa2f1938db7b5a5df499
>>>>>>> 0e646eb0
  path_provider_foundation: 080d55be775b7414fd5a5ef3ac137b97b097e564
  permission_handler_apple: 4ed2196e43d0651e8ff7ca3483a069d469701f2d
  PostHog: 716bb0e65134459b7d3955b02be2a420c574b914
  posthog_flutter: 631ab870f7daf1ed190deeb2414eb3e347445f37
  PromisesObjC: f5707f49cb48b9636751c5b2e7d227e43fba9f47
  record_darwin: fb1f375f1d9603714f55b8708a903bbb91ffdb0a
  rive_common: dd421daaf9ae69f0125aa761dd96abd278399952
  Sentry: 2cbbe3592f30050c60e916c63c7f5a2fa584005e
  sentry_flutter: fcd61ad26b7890479c182deff29f1f0714319b52
  shared_preferences_foundation: 9e1978ff2562383bd5676f64ec4e9aa8fa06a6f7
  SSZipArchive: 8a6ee5677c8e304bebc109e39cf0da91ccef22ea
  url_launcher_ios: 694010445543906933d732453a59da0a173ae33d
  whisper_flutter_new: 9276535665f51f845831fe94859b2cccd0334a70

PODFILE CHECKSUM: 03c3cb3698f27b0602522e3e7d8c0b389989ac7d

COCOAPODS: 1.16.2<|MERGE_RESOLUTION|>--- conflicted
+++ resolved
@@ -6,13 +6,6 @@
   - audioplayers_darwin (0.0.1):
     - Flutter
   - Flutter (1.0.0)
-  - flutter_inappwebview_ios (0.0.1):
-    - Flutter
-    - flutter_inappwebview_ios/Core (= 0.0.1)
-    - OrderedSet (~> 6.0.3)
-  - flutter_inappwebview_ios/Core (0.0.1):
-    - Flutter
-    - OrderedSet (~> 6.0.3)
   - flutter_sound (9.28.0):
     - Flutter
     - flutter_sound_core (= 9.28.0)
@@ -47,8 +40,6 @@
     - GoogleUtilities/Logger
     - GoogleUtilities/Privacy
   - GTMSessionFetcher/Core (3.5.0)
-  - haptic_feedback (0.5.1):
-    - Flutter
   - isar_flutter_libs (1.0.0):
     - Flutter
   - just_audio (0.0.1):
@@ -79,12 +70,8 @@
     - nanopb/encode (= 3.30910.0)
   - nanopb/decode (3.30910.0)
   - nanopb/encode (3.30910.0)
-<<<<<<< HEAD
-  - OrderedSet (6.0.3)
-=======
   - package_info_plus (0.4.5):
     - Flutter
->>>>>>> 0e646eb0
   - path_provider_foundation (0.0.1):
     - Flutter
     - FlutterMacOS
@@ -119,11 +106,9 @@
   - audio_session (from `.symlinks/plugins/audio_session/ios`)
   - audioplayers_darwin (from `.symlinks/plugins/audioplayers_darwin/ios`)
   - Flutter (from `Flutter`)
-  - flutter_inappwebview_ios (from `.symlinks/plugins/flutter_inappwebview_ios/ios`)
   - flutter_sound (from `.symlinks/plugins/flutter_sound/ios`)
   - google_mlkit_commons (from `.symlinks/plugins/google_mlkit_commons/ios`)
   - google_mlkit_digital_ink_recognition (from `.symlinks/plugins/google_mlkit_digital_ink_recognition/ios`)
-  - haptic_feedback (from `.symlinks/plugins/haptic_feedback/ios`)
   - isar_flutter_libs (from `.symlinks/plugins/isar_flutter_libs/ios`)
   - just_audio (from `.symlinks/plugins/just_audio/darwin`)
   - package_info_plus (from `.symlinks/plugins/package_info_plus/ios`)
@@ -151,11 +136,7 @@
     - MLKitMDD
     - MLKitVision
     - nanopb
-<<<<<<< HEAD
-    - OrderedSet
-=======
     - PostHog
->>>>>>> 0e646eb0
     - PromisesObjC
     - Sentry
     - SSZipArchive
@@ -169,16 +150,12 @@
     :path: ".symlinks/plugins/audioplayers_darwin/ios"
   Flutter:
     :path: Flutter
-  flutter_inappwebview_ios:
-    :path: ".symlinks/plugins/flutter_inappwebview_ios/ios"
   flutter_sound:
     :path: ".symlinks/plugins/flutter_sound/ios"
   google_mlkit_commons:
     :path: ".symlinks/plugins/google_mlkit_commons/ios"
   google_mlkit_digital_ink_recognition:
     :path: ".symlinks/plugins/google_mlkit_digital_ink_recognition/ios"
-  haptic_feedback:
-    :path: ".symlinks/plugins/haptic_feedback/ios"
   isar_flutter_libs:
     :path: ".symlinks/plugins/isar_flutter_libs/ios"
   just_audio:
@@ -209,7 +186,6 @@
   audio_session: 9bb7f6c970f21241b19f5a3658097ae459681ba0
   audioplayers_darwin: ccf9c770ee768abb07e26d90af093f7bab1c12ab
   Flutter: e0871f40cf51350855a761d2e70bf5af5b9b5de7
-  flutter_inappwebview_ios: b89ba3482b96fb25e00c967aae065701b66e9b99
   flutter_sound: b9236a5875299aaa4cef1690afd2f01d52a3f890
   flutter_sound_core: 427465f72d07ab8c3edbe8ffdde709ddacd3763c
   google_mlkit_commons: 2abe6a70e1824e431d16a51085cb475b672c8aab
@@ -219,7 +195,6 @@
   GoogleToolboxForMac: d1a2cbf009c453f4d6ded37c105e2f67a32206d8
   GoogleUtilities: 00c88b9a86066ef77f0da2fab05f65d7768ed8e1
   GTMSessionFetcher: 5aea5ba6bd522a239e236100971f10cb71b96ab6
-  haptic_feedback: fd1d8509833f58f164fc12122c0357fa9b2750e0
   isar_flutter_libs: 9fc2cfb928c539e1b76c481ba5d143d556d94920
   just_audio: 4e391f57b79cad2b0674030a00453ca5ce817eed
   MLImage: 0ad1c5f50edd027672d8b26b0fee78a8b4a0fc56
@@ -228,11 +203,7 @@
   MLKitMDD: a8d5a4d6a3520403d7beea887ae6ed837cf0ad26
   MLKitVision: 45e79d68845a2de77e2dd4d7f07947f0ed157b0e
   nanopb: fad817b59e0457d11a5dfbde799381cd727c1275
-<<<<<<< HEAD
-  OrderedSet: e539b66b644ff081c73a262d24ad552a69be3a94
-=======
   package_info_plus: af8e2ca6888548050f16fa2f1938db7b5a5df499
->>>>>>> 0e646eb0
   path_provider_foundation: 080d55be775b7414fd5a5ef3ac137b97b097e564
   permission_handler_apple: 4ed2196e43d0651e8ff7ca3483a069d469701f2d
   PostHog: 716bb0e65134459b7d3955b02be2a420c574b914
