#
# Generated file, do not edit.
#

list(APPEND FLUTTER_PLUGIN_LIST
  app_links
  audioplayers_windows
<<<<<<< HEAD
  flutter_inappwebview_windows
=======
  connectivity_plus
>>>>>>> d304020d
  isar_flutter_libs
  permission_handler_windows
  record_windows
  rive_common
  sentry_flutter
  url_launcher_windows
)

list(APPEND FLUTTER_FFI_PLUGIN_LIST
  jni
)

set(PLUGIN_BUNDLED_LIBRARIES)

foreach(plugin ${FLUTTER_PLUGIN_LIST})
  add_subdirectory(flutter/ephemeral/.plugin_symlinks/${plugin}/windows plugins/${plugin})
  target_link_libraries(${BINARY_NAME} PRIVATE ${plugin}_plugin)
  list(APPEND PLUGIN_BUNDLED_LIBRARIES $<TARGET_FILE:${plugin}_plugin>)
  list(APPEND PLUGIN_BUNDLED_LIBRARIES ${${plugin}_bundled_libraries})
endforeach(plugin)

foreach(ffi_plugin ${FLUTTER_FFI_PLUGIN_LIST})
  add_subdirectory(flutter/ephemeral/.plugin_symlinks/${ffi_plugin}/windows plugins/${ffi_plugin})
  list(APPEND PLUGIN_BUNDLED_LIBRARIES ${${ffi_plugin}_bundled_libraries})
endforeach(ffi_plugin)<|MERGE_RESOLUTION|>--- conflicted
+++ resolved
@@ -5,11 +5,8 @@
 list(APPEND FLUTTER_PLUGIN_LIST
   app_links
   audioplayers_windows
-<<<<<<< HEAD
+  connectivity_plus
   flutter_inappwebview_windows
-=======
-  connectivity_plus
->>>>>>> d304020d
   isar_flutter_libs
   permission_handler_windows
   record_windows
