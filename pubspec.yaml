--- conflicted
+++ resolved
@@ -41,7 +41,6 @@
   isar: ^3.1.0+1
   isar_flutter_libs: ^3.1.0+1
   google_mlkit_digital_ink_recognition: ^0.14.1
-<<<<<<< HEAD
   flutter_earth_globe: ^1.0.0
   flutter_map: ^7.0.2
   particles_flutter: ^0.1.4
@@ -54,9 +53,6 @@
   simple_animations: ^5.0.0
   haptic_feedback: ^0.5.1+1
   smooth_page_indicator: ^1.2.0
-  whisper_flutter_new: ^1.0.1  # On-device Whisper processing
-=======
->>>>>>> d304020d
   fl_chart: ^0.68.0  # Charts for benchmarking visualization
   connectivity_plus: ^6.0.5
 
