import 'package:babblelon/models/boss_data.dart';
import 'package:babblelon/models/turn.dart';
import 'package:babblelon/models/game_models.dart';
import 'package:babblelon/widgets/flashcard.dart';
import 'package:babblelon/widgets/top_info_bar.dart';
import 'package:babblelon/screens/main_menu_screen.dart';
import 'package:flutter/material.dart';
import 'package:flutter_riverpod/flutter_riverpod.dart';
import 'dart:convert';
import 'dart:math' as math;
import 'dart:math' show Random;
import 'package:flutter/services.dart';
import 'package:permission_handler/permission_handler.dart';
import 'package:record/record.dart';
import 'package:just_audio/just_audio.dart' as just_audio;
import 'dart:io';
import 'package:path_provider/path_provider.dart';
import 'package:flame_audio/flame_audio.dart';
import 'package:babblelon/providers/game_providers.dart';
import '../services/background_audio_service.dart';
import 'package:babblelon/models/assessment_model.dart';
import 'package:babblelon/services/api_service.dart';
import 'package:babblelon/services/posthog_service.dart';
import 'package:babblelon/game/babblelon_game.dart';
import 'package:babblelon/widgets/complexity_rating.dart';
import 'package:babblelon/widgets/score_progress_bar.dart';
import 'package:babblelon/widgets/modern_calculation_display.dart';
import 'package:babblelon/widgets/floating_damage_overlay.dart';
import 'package:google_fonts/google_fonts.dart';
import 'package:animated_flip_counter/animated_flip_counter.dart';
import 'dart:async';
import 'dart:typed_data';
import 'package:babblelon/providers/battle_providers.dart';
import 'package:babblelon/widgets/victory_report_dialog.dart';
import 'package:babblelon/services/isar_service.dart';
import 'package:babblelon/models/local_storage_models.dart' as isar_models;
import 'package:babblelon/widgets/shared/app_styles.dart';
import 'package:babblelon/widgets/defeat_dialog.dart';
import '../services/tutorial_service.dart';

// --- Item Data Structure ---
class BattleItem {
  final String name;
  final String assetPath;
  final bool isSpecial;
  
  const BattleItem({required this.name, required this.assetPath, this.isSpecial = false});
}

// --- Recording State Enum ---
enum RecordingState {
  idle,
  recording,
  reviewing,
  assessing, // New state for when we're calling the backend
  results,   // New state for showing assessment results
  damageCalculation, // New state for damage calculation phase
}

// --- Animation State Enum ---
enum AnimationState {
  idle,
  attacking,
  defending,
  bossAttacking,
  bossProjectileAttacking, // New state for boss projectile attack
}

// --- Providers ---
final bossVocabularyProvider = FutureProvider.family<List<Vocabulary>, String>((ref, vocabPath) async {
  final String response = await rootBundle.loadString(vocabPath);
  final data = await json.decode(response);
  final List<dynamic> vocabList = data['vocabulary'];
  return vocabList.map((json) => Vocabulary.fromJson(json)).toList();
});

final playerHealthProvider = StateProvider<int>((ref) => 100);
final bossHealthProvider = StateProvider.family<int, int>((ref, maxHealth) => maxHealth);
final turnProvider = StateProvider<Turn>((ref) => Turn.player);
final flashcardIndexProvider = StateProvider<int>((ref) => 0); // To cycle through vocabulary
final usedVocabularyIndicesProvider = StateProvider<Set<int>>((ref) => <int>{}); // Track used vocabulary indices
final animationStateProvider = StateProvider<AnimationState>((ref) => AnimationState.idle);
final activeFlashcardsProvider = StateProvider<List<Vocabulary>>((ref) => []);
final tappedCardProvider = StateProvider<Vocabulary?>((ref) => null);
final revealedCardsProvider = StateProvider<Set<String>>((ref) => {});
final cardsRevealedBeforeAssessmentProvider = StateProvider<Set<String>>((ref) => {});

// --- Boss Fight Screen ---
class BossFightScreen extends ConsumerStatefulWidget {
  final BossData bossData;
  final BattleItem attackItem;
  final BattleItem defenseItem;
  final BabblelonGame game;

  const BossFightScreen({
    super.key, 
    required this.bossData,
    required this.attackItem,
    required this.defenseItem,
    required this.game,
  });

  @override
  ConsumerState<BossFightScreen> createState() => _BossFightScreenState();
}

class _BossFightScreenState extends ConsumerState<BossFightScreen> with TickerProviderStateMixin {
  Size? _playerSize;
  Size? _capySize;
  Size? _bossSize;
  double? _playerActionStartX; // Shared start position for player actions
  final Random _random = Random();
  bool _isInitialTurnSet = false; // Ensures initial turn is set only once
  bool _gameInitialized = false; // Ensures game setup happens only once
  late final ApiService _apiService;
  late final EchoAudioService _echoAudioService;
  final GlobalKey<FloatingDamageOverlayState> damageOverlayKey = GlobalKey<FloatingDamageOverlayState>();
  
  // Background audio service for unified audio control
  final BackgroundAudioService _audioService = BackgroundAudioService();
  bool _isRecording = false;
  bool _isLoading = false;
  bool _showProjectile = false;
  PronunciationAssessmentResponse? _lastAssessment;
  
  // --- State for Practice Assessment in Flashcard Dialog ---
  final ValueNotifier<PronunciationAssessmentResponse?> _practiceAssessmentResult = ValueNotifier<PronunciationAssessmentResponse?>(null);

  // --- Animation Controllers ---
  late AnimationController _projectileController;
  late AnimationController _shieldController;
  late AnimationController _bossProjectileController; // New controller for boss attack sprite
  late AnimationController _playerDamageController; // New controller for player damage animation
  late AnimationController _bossDamageController; // New controller for boss damage animation
  
  // --- Animations ---
  late Animation<Offset> _projectileAnimation;
  late Animation<Offset> _bossProjectileAnimation; // New animation for boss attack sprite
  late Animation<double> _shieldScaleAnimation;
  late Animation<double> _shieldOpacityAnimation;
  late Animation<double> _playerShakeAnimation; // New animation for player damage
  late Animation<double> _bossDamageShakeAnimation; // New animation for boss damage

  // --- State for Practice Recording in Flashcard Dialog ---
  AudioRecorder _practiceAudioRecorder = AudioRecorder();
  final ValueNotifier<RecordingState> _practiceRecordingState = ValueNotifier<RecordingState>(RecordingState.idle);
  final ValueNotifier<String?> _lastPracticeRecordingPath = ValueNotifier<String?>(null);
  bool _isRecorderInitialized = false;
  
  // --- Audio Players for Sound Effects ---
  just_audio.AudioPlayer? _pronunciationSoundPlayer;
  just_audio.AudioPlayer? _bonusSoundPlayer;

  // --- Audio Helper Method ---
  void _playSoundEffect(String path, {double volume = 1.0}) {
    final soundEffectsEnabled = ref.read(gameStateProvider).soundEffectsEnabled;
    if (soundEffectsEnabled) {
      FlameAudio.play(path, volume: volume);
    }
  }

  /// Handle music setting changes from the settings screen
  void _handleMusicSettingChange(bool musicEnabled) {
    if (musicEnabled) {
      // Resume boss fight background music if not already playing
      if (!_audioService.isMusicPlaying) {
        _audioService.playBossFightMusic();
      }
    } else {
      // Stop background music when disabled
      _audioService.stopBackgroundMusic();
    }
  }

  @override
  void initState() {
    super.initState();
    _calculateSpriteSizes();
    _initializeAnimations();
    _apiService = ApiService();
    _echoAudioService = EchoAudioService();
    _initializeRecorder();
    
<<<<<<< HEAD
    // Get initial values before callback to avoid ref usage after disposal
    final initialPlayerHealth = ref.read(playerHealthProvider);
    final gameState = ref.read(gameStateProvider);
    
    // Debug: Check game state values
    debugPrint('BossFightScreen: gameState.musicEnabled = ${gameState.musicEnabled}');
    debugPrint('BossFightScreen: gameState.soundEffectsEnabled = ${gameState.soundEffectsEnabled}');
=======
    // Track boss fight start
    PostHogService.trackBossFight(
      event: 'start',
      bossName: widget.bossData.name,
      playerHealth: ref.read(playerHealthProvider),
      bossHealth: widget.bossData.maxHealth,
      additionalProperties: {
        'boss_difficulty': 'normal', // Default difficulty since BossData doesn't have difficulty property
      },
    );
>>>>>>> 0e646eb0
    
    // Initialize and start boss fight background music
    WidgetsBinding.instance.addPostFrameCallback((_) async {
      if (!mounted) return;
      
      await _audioService.initialize(
        musicEnabled: gameState.musicEnabled,
        soundEffectsEnabled: gameState.soundEffectsEnabled,
      );
      await _audioService.playBossFightMusic();
      
      // Trigger boss fight tutorial after initialization
      _triggerBossFightTutorial();

      // Start tracking battle metrics with stored values
      if (mounted) {
        ref.read(battleTrackingProvider.notifier).startBattle(
              playerStartingHealth: initialPlayerHealth,
              bossMaxHealth: widget.bossData.maxHealth,
            );
      }
          
      // Pre-load sound effects that will be used in dialogs to avoid lag
      _preloadSoundEffects();
    });
  }
  
  void _triggerBossFightTutorial() async {
    // Wait a bit for screen to fully load
    Future.delayed(const Duration(milliseconds: 1500), () async {
      if (mounted) {
        try {
          final tutorialManager = TutorialManager(context: context, ref: ref);
          await tutorialManager.startTutorial(TutorialTrigger.bossFight);
        } catch (e) {
          // Context might be disposed, skip tutorial
        }
      }
    });
  }

  void _setInitialTurn() {
    final isPlayerTurn = _random.nextBool();
    final initialTurn = isPlayerTurn ? Turn.player : Turn.boss;
    
    // Update the turn provider
    if (mounted) {
      ref.read(turnProvider.notifier).state = initialTurn;
      // Force a rebuild to ensure all widgets get the new state
      setState(() {});
    }

    // Show a snackbar to announce the first turn
    final message = isPlayerTurn 
        ? 'You get the first move! Attack!' 
        : 'The monster strikes first! Defend!';
    final color = isPlayerTurn ? Colors.redAccent : Colors.blueAccent;

    ScaffoldMessenger.of(context).showSnackBar(
      SnackBar(
        content: Text(
          message,
          style: const TextStyle(fontSize: 14),
          textAlign: TextAlign.center,
        ),
        backgroundColor: color,
        behavior: SnackBarBehavior.floating,
        margin: EdgeInsets.only(
          bottom: MediaQuery.of(context).size.height * 0.7,
          left: 20,
          right: 20,
        ),
        duration: const Duration(seconds: 3),
      ),
    );

    // If the boss gets the first turn, start its attack sequence.
    if (!isPlayerTurn) {
      // Use a short delay to ensure the screen is fully visible.
      Future.delayed(const Duration(milliseconds: 500), () {
        if (mounted) {
          _startBossTurn(showSnackbar: false);
        }
      });
    }
  }

  void _initializeAnimations() {
    // Projectile animation (attack)
    _projectileController = AnimationController(
      duration: const Duration(milliseconds: 1200),
      vsync: this,
    );
    
    // Shield animation (defense)
    _shieldController = AnimationController(
      duration: const Duration(milliseconds: 1200),
      vsync: this,
    );
    
    // Boss projectile animation (when player defends)
    _bossProjectileController = AnimationController(
      duration: const Duration(milliseconds: 1200), // Slowed down from 800ms to 1400ms
      vsync: this,
    );

    // Player damage animation
    _playerDamageController = AnimationController(
      duration: const Duration(milliseconds: 400),
      vsync: this,
    );

    // Boss damage animation
    _bossDamageController = AnimationController(
      duration: const Duration(milliseconds: 400),
      vsync: this,
    );

    _shieldScaleAnimation = Tween<double>(
      begin: 0.0,
      end: 1.5,
    ).animate(CurvedAnimation(
      parent: _shieldController,
      curve: Curves.elasticOut,
    ));

    _shieldOpacityAnimation = Tween<double>(
      begin: 0.0,
      end: 0.8,
    ).animate(CurvedAnimation(
      parent: _shieldController,
      curve: const Interval(0.0, 0.7, curve: Curves.easeOut),
    ));

    _playerShakeAnimation = Tween<double>(
      begin: 0.0,
      end: 8.0,
    ).animate(CurvedAnimation(
      parent: _playerDamageController,
      curve: Curves.elasticInOut,
    ));

    _bossDamageShakeAnimation = Tween<double>(
      begin: 0.0,
      end: 10.0,
    ).animate(CurvedAnimation(
      parent: _bossDamageController,
      curve: Curves.elasticInOut,
    ));
  }

  @override
  void dispose() {
    _projectileController.dispose();
    _shieldController.dispose();
    _bossProjectileController.dispose(); // Dispose new controller
    _playerDamageController.dispose(); // Dispose player damage controller
    _bossDamageController.dispose(); // Dispose boss damage controller
    _practiceAudioRecorder.dispose();
    _practiceRecordingState.dispose();
    _lastPracticeRecordingPath.dispose();
    _practiceAssessmentResult.dispose();
    _pronunciationSoundPlayer?.dispose();
    _bonusSoundPlayer?.dispose();
    
    // Stop boss fight music and restore main game music
    FlameAudio.bgm.stop();
    
    // Reset game state when screen is disposed
    _isInitialTurnSet = false;
    _gameInitialized = false;
    _apiService.dispose();
    _echoAudioService.dispose();
    
    super.dispose();
  }

  Future<void> _calculateSpriteSizes() async {
    // Player - using same scale factor as PlayerComponent
    final playerImageBytes = await rootBundle.load('assets/images/player/sprite_male_tourist.png');
    final decodedPlayerImage = await decodeImageFromList(playerImageBytes.buffer.asUint8List());
    const playerScaleFactor = 0.15; // Was 0.20
    final playerOriginalSize = Size(decodedPlayerImage.width.toDouble(), decodedPlayerImage.height.toDouble());
    
    // Capybara - using same scale factor as CapybaraCompanion
    final capyImageBytes = await rootBundle.load('assets/images/player/capybara.png');
    final decodedCapyImage = await decodeImageFromList(capyImageBytes.buffer.asUint8List());
    const capyScaleFactor = 0.07; // Was 0.10
    final capyOriginalSize = Size(decodedCapyImage.width.toDouble(), decodedCapyImage.height.toDouble());

    // Boss - using appropriate scale factor for boss sprites
    final bossImageBytes = await rootBundle.load(widget.bossData.spritePath);
    final decodedBossImage = await decodeImageFromList(bossImageBytes.buffer.asUint8List());
    const bossScaleFactor = 0.17; // Was 0.25
    final bossOriginalSize = Size(decodedBossImage.width.toDouble(), decodedBossImage.height.toDouble());
    
    if (mounted) {
      setState(() {
        _playerSize = playerOriginalSize * playerScaleFactor;
        _capySize = capyOriginalSize * capyScaleFactor;
        _bossSize = bossOriginalSize * bossScaleFactor;
      });
      
      // Initialize projectile animations after sizes are calculated
      _initializeProjectileAnimations();
    }
  }

  void _initializeProjectileAnimations() {
    if (_playerSize != null && _bossSize != null) {
      final screenWidth = MediaQuery.of(context).size.width;
      final playerXPos = screenWidth * 0.2;
      final bossXPos = screenWidth * 0.8;
      
      // Define the shared starting X position for both attack and defense animations.
      _playerActionStartX = (screenWidth * 0.2) + (_playerSize!.width / 2) - 40;

      // PLAYER ATTACK ANIMATION
      // End at the left side of the boss sprite (collision point)
      final attackEndX = bossXPos - (_bossSize!.width / 2);
      
      _projectileAnimation = Tween<Offset>(
        begin: Offset(_playerActionStartX!, 0), // Use the shared start X
        end: Offset(attackEndX, -30), // End at boss collision point with slight arc
      ).animate(CurvedAnimation(
        parent: _projectileController,
        curve: Curves.easeOutQuart,
      ));
      
      // BOSS ATTACK ANIMATION (for defense turns)
      // Start from the center of the boss sprite
      final bossAttackStartX = bossXPos;
      // End much closer to the player (almost touching)
      final bossAttackEndX = playerXPos - (_playerSize!.width * 0.1);
      
      _bossProjectileAnimation = Tween<Offset>(
        begin: Offset(bossAttackStartX, 0), // Start from boss
        end: Offset(bossAttackEndX, 0), // End at player (straight line)
      ).animate(CurvedAnimation(
        parent: _bossProjectileController,
        curve: Curves.easeInQuart,
      ));
    }
  }

  // Helper method to get 4 random unused vocabulary indices
  List<int> _getRandomVocabularyIndices(List<Vocabulary> vocabulary) {
    final usedIndices = ref.read(usedVocabularyIndicesProvider);
    final availableIndices = <int>[];

    for (int i = 0; i < vocabulary.length; i++) {
      if (!usedIndices.contains(i)) {
        availableIndices.add(i);
      }
    }

    // If we've used all vocabulary, reset the used set
    if (availableIndices.length < 4) {
      usedIndices.clear(); // Reset for next cycle
      availableIndices.clear();
      for (int i = 0; i < vocabulary.length; i++) {
        availableIndices.add(i);
      }
    }

    // Separate indices by complexity
    final lowComplexityIndices = <int>[];
    final mediumComplexityIndices = <int>[];
    final highComplexityIndices = <int>[];

    for (final index in availableIndices) {
      final complexity = vocabulary[index].complexity;
      if (complexity <= 2) {
        lowComplexityIndices.add(index);
      } else if (complexity == 3) {
        mediumComplexityIndices.add(index);
      } else {
        highComplexityIndices.add(index);
      }
    }

    // Shuffle each list
    lowComplexityIndices.shuffle(_random);
    mediumComplexityIndices.shuffle(_random);
    highComplexityIndices.shuffle(_random);

    final selectedIndices = <int>[];

    // Aim for 2 low, 1 medium, 1 high
    selectedIndices.addAll(lowComplexityIndices.take(2));
    selectedIndices.addAll(mediumComplexityIndices.take(1));
    selectedIndices.addAll(highComplexityIndices.take(1));
    
    // Fill remaining spots if any category was short
    int i = 0;
    final allShuffled = (lowComplexityIndices + mediumComplexityIndices + highComplexityIndices)..shuffle(_random);
    
    while (selectedIndices.length < 4 && i < allShuffled.length) {
      if (!selectedIndices.contains(allShuffled[i])) {
        selectedIndices.add(allShuffled[i]);
      }
      i++;
    }

    // Schedule the provider update to happen after the build phase
    Future.microtask(() {
      if (mounted) {
        // Mark these indices as used
        final newUsedIndices = Set<int>.from(usedIndices);
        newUsedIndices.addAll(selectedIndices);
        ref.read(usedVocabularyIndicesProvider.notifier).state = newUsedIndices;
      }
    });

    return selectedIndices.take(4).toList(); // Ensure we only return 4
  }

  Future<void> _performAttack({double attackMultiplier = 20.0}) async {
    // Track pronunciation attack
    PostHogService.trackBossFight(
      event: 'pronunciation_attack',
      bossName: widget.bossData.name,
      playerHealth: ref.read(playerHealthProvider),
      bossHealth: ref.read(bossHealthProvider(widget.bossData.maxHealth)),
      additionalProperties: {
        'attack_multiplier': attackMultiplier,
        'turn': 'player',
      },
    );

    // Play attack start sound effect
    _playSoundEffect('soundeffects/soundeffect_dimsum.mp3');
    
    // Small delay to let popup close completely before starting animation
    await Future.delayed(const Duration(milliseconds: 200));
    
    // Calculate damage before animation
    final damage = attackMultiplier.round();
    final isCritical = damage >= 75; // Updated: 50% bonus threshold (50 base * 1.5 = 75)
    final screenWidth = MediaQuery.of(context).size.width;
    // Consistent positioning for all boss damage indicators - further left to fit on screen
    final bossPosition = Offset(screenWidth * 0.60, MediaQuery.of(context).size.height * 0.35);
    
          // Set animation state to show projectile
      ref.read(animationStateProvider.notifier).state = AnimationState.attacking;
      
      // Start projectile animation 
      final projectileFuture = _projectileController.forward();
      
      // Wait for projectile to reach target (70% of animation duration for contact)
      await Future.delayed(Duration(milliseconds: (_projectileController.duration!.inMilliseconds * 0.7).round()));
      
      // Stop the attacking animation state to hide projectile immediately upon contact
      ref.read(animationStateProvider.notifier).state = AnimationState.idle;
      
      // Apply damage to boss after projectile hits
      final bossHealth = ref.read(bossHealthProvider(widget.bossData.maxHealth).notifier);
      bossHealth.state = (bossHealth.state - damage).clamp(0, widget.bossData.maxHealth);
      
      // --- VICTORY CHECK ---
      if (bossHealth.state <= 0) {
        _showVictoryPopup();
        return; // Stop further execution in this method
      }
      
      // Show boss damage effect, sound, and damage indicator together
      _performBossDamageAnimation();
      
      // Play attack strike sound effect when damage animation starts
      _playSoundEffect('soundeffects/soundeffect_dimsum_strike.mp3');
      
      // Show damage indicator when damage animation starts
      damageOverlayKey.currentState?.showDamageIndicator(
        damage: damage.toDouble(),
        position: bossPosition,
        isHealing: false,
        isDefense: false,
        isCritical: isCritical,
        isGreatDefense: false,
        attackBonus: damage > 20 ? (damage - 20).toDouble() : 0.0,
        defenseBonus: 0.0,
        isMonster: true,
      );
      
      // Wait for damage animation to complete
      await Future.delayed(const Duration(milliseconds: 600));
      
      // Reset projectile controller and ensure it's hidden
    _projectileController.reset();
    ref.read(animationStateProvider.notifier).state = AnimationState.idle;
    
    // Start boss turn after a short delay (show snackbar every time now)
    await Future.delayed(const Duration(milliseconds: 100));
    _startBossTurn(showSnackbar: true);
  }

  Future<void> _performDefense({double defenseMultiplier = 1.0}) async {
    // Track pronunciation defense
    PostHogService.trackBossFight(
      event: 'pronunciation_defense',
      bossName: widget.bossData.name,
      playerHealth: ref.read(playerHealthProvider),
      bossHealth: ref.read(bossHealthProvider(widget.bossData.maxHealth)),
      additionalProperties: {
        'defense_multiplier': defenseMultiplier,
        'turn': 'boss',
        'is_great_defense': defenseMultiplier <= 0.7,
      },
    );

    // Small delay to let popup close completely
    await Future.delayed(const Duration(milliseconds: 100));
    
    ref.read(animationStateProvider.notifier).state = AnimationState.bossProjectileAttacking;
    
    // Start boss attack, but don't wait for it to finish yet.
    final bossAttackFuture = _bossProjectileController.forward();
    
    // Play tuktuk fenrir sound with echo effect during monster sprite attack animation
    final soundEffectsEnabled = ref.read(gameStateProvider).soundEffectsEnabled;
    if (soundEffectsEnabled) {
      _echoAudioService.playWithEcho(
        assetPath: 'soundeffects/soundeffect_tuktuk_fenrir.wav',
        echoCount: 4,
        echoDelay: const Duration(milliseconds: 200),
        volumeDecay: 0.7,
        initialVolume: 0.8,
      );
    }
    
    // Wait for the boss projectile to get closer before showing the shield.
    // Timing this to match when the monster attack sprite collides with defense
    await Future.delayed(const Duration(milliseconds: 5)); // Reset to original timing for shield sync
    
    // Activate shield animation to block the attack. It will render based on its controller.
    _shieldController.forward();
    
    // Play defense sound effect when shield activates
    _playSoundEffect('soundeffects/soundeffect_crispyporkbelly.mp3');
    
    // Calculate damage and position info before animation completes
    const baseDamage = 15.0; // Boss base damage (per rubric)
    final actualDamage = (baseDamage * defenseMultiplier).round();
    final isGreatDefense = defenseMultiplier <= 0.7; // Great defense threshold (30% damage reduction)
    final screenWidth = MediaQuery.of(context).size.width;
    final screenHeight = MediaQuery.of(context).size.height;
    final playerXPos = screenWidth * 0.2;
    
    // Position the indicator at the top of the player sprite (matching monster positioning approach)
    final playerDamagePosition = Offset(playerXPos - 75, screenHeight * 0.35);
    
    // Wait for the full animation to complete before applying damage effects
    await bossAttackFuture;
    
    // Play laser sound effect exactly when damage is applied
    _playSoundEffect('soundeffects/soundeffect_tuktuk_laser.mp3');
    
    // Apply damage to player
    final playerHealth = ref.read(playerHealthProvider.notifier);
    playerHealth.state = (playerHealth.state - actualDamage).clamp(0, 100);

    // --- DEFEAT CHECK ---
    if (playerHealth.state <= 0) {
      _showDefeatPopup();
      return; // Stop further execution
    }

    // Trigger player damage animation, sound, and damage indicator together
    _performPlayerDamageAnimation();
    
    // Play boss attack hit sound effect when damage animation starts
    // FlameAudio.play('soundeffects/soundeffect_tuktuk_strike.mp3');

    // Show damage indicator when damage animation starts
    damageOverlayKey.currentState?.showDamageIndicator(
      damage: actualDamage.toDouble(),
      position: playerDamagePosition,
      isHealing: false,
      isDefense: true,
      isCritical: false,
      isGreatDefense: isGreatDefense,
      attackBonus: 0.0,
      defenseBonus: 0.0,
      isMonster: false,
    );

    // Wait for the full animation to complete before proceeding
    await bossAttackFuture;
    
    // Reset animations and state.
    await Future.delayed(const Duration(milliseconds: 300));
    _shieldController.reset();
    _bossProjectileController.reset();
    ref.read(animationStateProvider.notifier).state = AnimationState.idle;
    
    // Switch back to player turn.
    ref.read(turnProvider.notifier).state = Turn.player;
    
    // Announce player's turn to attack.
    if (mounted) {
      ScaffoldMessenger.of(context).showSnackBar(
        SnackBar(
          content: const Text(
            'Your turn to attack!',
            style: TextStyle(fontSize: 14),
            textAlign: TextAlign.center,
          ),
          backgroundColor: Colors.redAccent,
          behavior: SnackBarBehavior.floating,
          margin: EdgeInsets.only(
            bottom: MediaQuery.of(context).size.height * 0.7,
            left: 20,
            right: 20,
          ),
          duration: const Duration(seconds: 2),
        ),
      );
    }
    
    // Note: New random cards will be generated automatically on next render.
  }

  Future<void> _performPlayerDamageAnimation() async {
    // Make player shake to indicate damage (same as boss damage effect)
    _playerDamageController.repeat(reverse: true);
    
    // Stop after a few shakes
    await Future.delayed(const Duration(milliseconds: 600)); // Slightly longer for more visible effect
    _playerDamageController.stop();
    _playerDamageController.reset();
  }

  Future<void> _performBossDamageAnimation() async {
    // Make boss shake to indicate damage
    _bossDamageController.repeat(reverse: true);
    
    // Stop after a few shakes
    await Future.delayed(const Duration(milliseconds: 600));
    _bossDamageController.stop();
    _bossDamageController.reset();
  }

  Future<void> _startBossTurn({bool showSnackbar = true}) async {
    if (!mounted) return; // Guard against disposed widget

    ref.read(turnProvider.notifier).state = Turn.boss;
    ref.read(animationStateProvider.notifier).state = AnimationState.bossAttacking;
    
    // Show boss attack message only if requested (for initial turn or specific cases)
    if (showSnackbar && mounted) {
      ScaffoldMessenger.of(context).showSnackBar(
        SnackBar(
          content: const Text(
            'The monster attacks! Defend yourself!',
            style: TextStyle(fontSize: 14),
            textAlign: TextAlign.center,
          ),
          backgroundColor: Colors.blueAccent,
          behavior: SnackBarBehavior.floating,
          margin: EdgeInsets.only(
            bottom: MediaQuery.of(context).size.height * 0.7,
            left: 20,
            right: 20,
          ),
          duration: const Duration(seconds: 2),
        ),
      );
    }
    
    // Wait for boss attack duration (sped up by 50% from 1500ms to 750ms)
    await Future.delayed(const Duration(milliseconds: 750));
    
    if (!mounted) return; // Guard after await
    ref.read(animationStateProvider.notifier).state = AnimationState.idle;
    
    // Note: New random cards will be generated automatically on next render
  }

  void _showFlashcardDialog(Vocabulary card) {
    // Reset states for the dialog
    _practiceRecordingState.value = RecordingState.idle;
    _lastPracticeRecordingPath.value = null;
    _practiceAssessmentResult.value = null;

    showDialog(
      context: context,
      barrierDismissible: true,
      builder: (BuildContext dialogContext) {
        return _InteractiveFlashcardDialog(
          card: card,
          bossData: widget.bossData,
          practiceRecordingStateNotifier: _practiceRecordingState,
          onPracticeRecord: _startPracticeRecording,
          onPracticeStop: _stopPracticeRecording,
          onPracticeReset: _resetPracticeRecording,
          lastPracticeRecordingPathNotifier: _lastPracticeRecordingPath,
          practiceAssessmentResultNotifier: _practiceAssessmentResult,
          onSend: _handleSendAction,
          onConfirm: _handleConfirmedAction,
          onReveal: () {
            final card = ref.read(tappedCardProvider);
            if (card != null) {
              // Track overall revealed cards
              ref.read(revealedCardsProvider.notifier).update((state) => {...state, card.english});
              // Track cards revealed before this assessment
              ref.read(cardsRevealedBeforeAssessmentProvider.notifier).update((state) => {...state, card.english});
            }
          },
          getRatingColor: _getRatingColor,
          getRatingText: _getRatingText,
          buildScoreRowWithTooltip: _buildScoreRowWithTooltip,
          onStopAllSounds: () {
            _echoAudioService.stopAllEchoPlayers();
          },
        );
      },
    ).then((_) {
      // Clean up when the dialog is closed
      _resetPracticeRecording();
      _practiceAssessmentResult.value = null;
      
      // Resume background music when flashcard dialog closes if music is enabled
      final musicEnabled = ref.read(gameStateProvider).musicEnabled;
      if (musicEnabled) {
        FlameAudio.bgm.resume();
      }
    });
  }

  Future<void> _handleSendAction() async {
    final currentTurn = ref.read(turnProvider);
    final usedCard = ref.read(tappedCardProvider);
    
    if (usedCard == null || _lastPracticeRecordingPath.value == null) {
      return;
    }

    _practiceRecordingState.value = RecordingState.assessing;
    // FlameAudio.play('sfx/assessing_1.wav', volume: ref.read(gameStateProvider).soundEffectsEnabled ? 1.0 : 0.0);
    
    try {
      final audioFile = File(_lastPracticeRecordingPath.value!);
      final audioBytes = await audioFile.readAsBytes();
      
      final turnType = currentTurn == Turn.player ? 'attack' : 'defense';
      final itemType = currentTurn == Turn.player 
          ? (widget.attackItem.isSpecial ? 'special' : 'regular')
          : (widget.defenseItem.isSpecial ? 'special' : 'regular');
      
      final revealedBeforeAssessment = ref.read(cardsRevealedBeforeAssessmentProvider);
      final wasRevealedBeforeAssessment = revealedBeforeAssessment.contains(usedCard.english);

      final assessmentResult = await _apiService.assessPronunciation(
        audioBytes: audioBytes,
        referenceText: usedCard.thai,
        transliteration: usedCard.transliteration,
        azurePronMapping: usedCard.wordMapping.map((e) => e.toJson()).toList(),
        complexity: usedCard.complexity,
        itemType: itemType,
        turnType: turnType,
        wasRevealed: wasRevealedBeforeAssessment,
      );
      
      // Clear the cards revealed before assessment tracker
      ref.read(cardsRevealedBeforeAssessmentProvider.notifier).state = {};
      
      _practiceAssessmentResult.value = assessmentResult;
      _practiceRecordingState.value = RecordingState.results;
      // FlameAudio.play('sfx/results_1.wav', volume: ref.read(gameStateProvider).soundEffectsEnabled ? 1.0 : 0.0);
      
    } catch (e) {
      print("Error during pronunciation assessment: $e");
      _practiceRecordingState.value = RecordingState.reviewing;
      
      if (mounted) {
        ScaffoldMessenger.of(context).showSnackBar(
          SnackBar(
            content: Text('Assessment failed: $e'),
            backgroundColor: Colors.red,
            duration: const Duration(seconds: 3),
          ),
        );
      }
    }
  }

  Future<void> _handleConfirmedAction() async {
    final currentTurn = ref.read(turnProvider);
    final assessmentResult = _practiceAssessmentResult.value;
    
    if (assessmentResult == null) return;

    // Log the turn data
    final turnData = {
      'action': currentTurn == Turn.player ? 'attack' : 'defense',
      'word': ref.read(tappedCardProvider)?.thai ?? 'Unknown',
      'pronunciationScore': assessmentResult.pronunciationScore * 100,
      'complexity': ref.read(tappedCardProvider)?.complexity ?? 0,
      'damageDealt': currentTurn == Turn.player ? assessmentResult.attackMultiplier.round().toDouble() : 0.0,
      'damageReceived': currentTurn == Turn.boss ? (15.0 * assessmentResult.defenseMultiplier) : 0.0,
      'pronunciationErrors': assessmentResult.detailedFeedback.map((e) => e.errorType).where((e) => e != 'None').toList(),
    };
    ref.read(battleTrackingProvider.notifier).addTurn(
      action: turnData['action'] as String,
      word: turnData['word'] as String,
      pronunciationScore: turnData['pronunciationScore'] as double,
      complexity: turnData['complexity'] as int,
      damageDealt: turnData['damageDealt'] as double,
      damageReceived: turnData['damageReceived'] as double,
      pronunciationErrors: turnData['pronunciationErrors'] as List<String>,
    );

    // if (assessmentResult.pronunciationScore >= 80) {
    //   FlameAudio.play('sfx/success_1.wav', volume: ref.read(gameStateProvider).soundEffectsEnabled ? 1.0 : 0.0);
    // } else if (assessmentResult.pronunciationScore < 60) {
    //   FlameAudio.play('sfx/failure_1.wav', volume: ref.read(gameStateProvider).soundEffectsEnabled ? 1.0 : 0.0);
    // }
    
    if (currentTurn == Turn.player) {
      await _performAttack(attackMultiplier: assessmentResult.attackMultiplier);
    } else {
      await _performDefense(defenseMultiplier: assessmentResult.defenseMultiplier);
    }
    
    final usedCard = ref.read(tappedCardProvider);
    if (usedCard != null) {
      final vocabulary = await ref.read(bossVocabularyProvider(widget.bossData.vocabularyPath).future);
      _replaceFlashcard(usedCard, vocabulary);
    }
  }

  void _replaceFlashcard(Vocabulary cardToReplace, List<Vocabulary> fullVocabulary) {
    final newIndex = _getNewSingleVocabularyIndex(fullVocabulary);
    final newCard = fullVocabulary[newIndex];
    
    final currentCards = ref.read(activeFlashcardsProvider);
    final indexToReplace = currentCards.indexOf(cardToReplace);

    if (indexToReplace != -1) {
      final newCards = List<Vocabulary>.from(currentCards);
      newCards[indexToReplace] = newCard;
      ref.read(activeFlashcardsProvider.notifier).state = newCards;
    }
  }

  int _getNewSingleVocabularyIndex(List<Vocabulary> vocabulary) {
    final usedIndices = ref.read(usedVocabularyIndicesProvider);
    final availableIndices = <int>[];
    
    for (int i = 0; i < vocabulary.length; i++) {
      if (!usedIndices.contains(i)) {
        availableIndices.add(i);
      }
    }

    if (availableIndices.isEmpty) {
      ref.read(usedVocabularyIndicesProvider.notifier).state = {};
      for (int i = 0; i < vocabulary.length; i++) {
        availableIndices.add(i);
      }
    }

    availableIndices.shuffle(_random);
    final newIndex = availableIndices.first;

    Future.microtask(() {
      if (mounted) {
        final newUsedIndices = Set<int>.from(usedIndices)..add(newIndex);
        ref.read(usedVocabularyIndicesProvider.notifier).state = newUsedIndices;
      }
    });

    return newIndex;
  }

  void _showMenuDialog() {
    // Pause music when menu opens
    FlameAudio.bgm.pause();
    
    showDialog(
      context: context,
      builder: (context) => _BossFightMenuDialog(
        onExit: () {
          Navigator.of(context).pop();
          Navigator.of(context).pushAndRemoveUntil(
            PageRouteBuilder(
              pageBuilder: (context, animation, secondaryAnimation) => const MainMenuScreen(),
              transitionsBuilder: (context, animation, secondaryAnimation, child) {
                return AnimatedBuilder(
                  animation: animation,
                  builder: (context, child) {
                    if (animation.value < 0.5) {
                      return Container(
                        color: Colors.black.withValues(alpha: animation.value * 2),
                        child: Opacity(
                          opacity: (1 - (animation.value * 2)).clamp(0.0, 1.0),
                          child: const SizedBox.expand(),
                        ),
                      );
                    } else {
                      return Container(
                        color: Colors.black.withValues(alpha: (2 - (animation.value * 2)).clamp(0.0, 1.0)),
                        child: Opacity(
                          opacity: ((animation.value - 0.5) * 2).clamp(0.0, 1.0),
                          child: child,
                        ),
                      );
                    }
                  },
                  child: child,
                );
              },
              transitionDuration: const Duration(milliseconds: 1000),
            ),
            (route) => false,
          );
        },
        onClose: () {
          Navigator.of(context).pop();
          // Resume music when menu closes if music is enabled
          final musicEnabled = ref.read(gameStateProvider).musicEnabled;
          if (musicEnabled) {
            FlameAudio.bgm.resume();
          }
        },
      ),
    );
  }

  Future<void> _initializeRecorder() async {
    if (_isRecorderInitialized) return;
    
    try {
      final hasPermission = await _checkPermission();
      if (!hasPermission) {
        print("Recording permission not granted.");
        return;
      }
      _isRecorderInitialized = true;
    } catch (e) {
      print("Error initializing recorder: $e");
    }
  }

  Future<void> _preloadSoundEffects() async {
    try {
      // Pre-load sound effects that will be used in flashcard dialogs
      // This avoids lag when these sounds play for the first time
      final tempPlayer = just_audio.AudioPlayer();
      await tempPlayer.setAsset('assets/audio/soundeffects/soundeffect_increasingnumber.mp3');
      await tempPlayer.dispose(); // Dispose after pre-loading
    } catch (e) {
      print("Error pre-loading sound effects: $e");
    }
  }

  Future<void> _startPracticeRecording() async {
    if (!_isRecorderInitialized) {
      await _initializeRecorder();
      if (!_isRecorderInitialized) return;
    }

    try {
      final directory = await getApplicationDocumentsDirectory();
      final path = '${directory.path}/practice_recording.wav';
      
      final musicEnabled = ref.read(gameStateProvider).musicEnabled;
      if (musicEnabled) {
        FlameAudio.bgm.pause();
      }
      
      await _practiceAudioRecorder.start(
        const RecordConfig(
          encoder: AudioEncoder.wav,
          sampleRate: 16000,  // Optimal for STT APIs
          numChannels: 1,     // Mono
        ), 
        path: path
      );
      
      _practiceRecordingState.value = RecordingState.recording;
      _lastPracticeRecordingPath.value = null;
    } catch (e) {
      print("Error starting practice recording: $e");
    }
  }

  Future<void> _stopPracticeRecording() async {
    try {
      final path = await _practiceAudioRecorder.stop();

      final musicEnabled = ref.read(gameStateProvider).musicEnabled;
      if (musicEnabled) {
        FlameAudio.bgm.resume();
      }

      if (path != null) {
        _lastPracticeRecordingPath.value = path;
        _practiceRecordingState.value = RecordingState.reviewing;
      }
    } catch (e) {
      print("Error stopping practice recording: $e");
      _practiceRecordingState.value = RecordingState.idle;
    }
  }

  Future<void> _resetPracticeRecording() async {
    // Do not dispose and recreate the recorder to prevent initialization lag.
    // Instead, just ensure it's stopped and reset the state.
    if (await _practiceAudioRecorder.isRecording()) {
      await _practiceAudioRecorder.stop();
      final musicEnabled = ref.read(gameStateProvider).musicEnabled;
      if (musicEnabled) {
        FlameAudio.bgm.resume();
      }
    }
    _practiceRecordingState.value = RecordingState.idle;
    _lastPracticeRecordingPath.value = null;
  }

  Future<bool> _checkPermission() async {
    final status = await Permission.microphone.request();
    return status == PermissionStatus.granted;
  }

  @override
  Widget build(BuildContext context) {
    final playerHealth = ref.watch(playerHealthProvider);
    final bossHealth = ref.watch(bossHealthProvider(widget.bossData.maxHealth));
    final currentTurn = ref.watch(turnProvider);
    final animationState = ref.watch(animationStateProvider);
    final vocabularyAsyncValue = ref.watch(bossVocabularyProvider(widget.bossData.vocabularyPath));
    final screenWidth = MediaQuery.of(context).size.width;
    
    // Listen for music setting changes
    ref.listen<GameStateData>(gameStateProvider, (previous, next) {
      if (previous?.musicEnabled != next.musicEnabled) {
        _handleMusicSettingChange(next.musicEnabled);
      }
    });

    return FloatingDamageOverlay(
      key: damageOverlayKey,
      child: Scaffold(
        body: Stack(
        children: [
          Column(
            children: [
              Expanded(
                child: vocabularyAsyncValue.when(
                  loading: () => const Center(child: CircularProgressIndicator()),
                  error: (err, stack) => Center(child: Text('Error: $err')),
                  data: (vocabulary) {
                    if (!_isInitialTurnSet && !_gameInitialized) {
                      _isInitialTurnSet = true;
                      _gameInitialized = true;
                      WidgetsBinding.instance.addPostFrameCallback((_) {
                        if (mounted) {
                          _setInitialTurn();
                        }
                      });
                    }

                    return LayoutBuilder(
                      builder: (context, constraints) {
                        final bottomPadding = constraints.maxHeight * 0.01;
                        final playerXPos = screenWidth * 0.2;
                        final bossXPos = screenWidth * 0.8;
                        final spriteYPos = constraints.maxHeight - bottomPadding;

                        return Stack(
                          children: [
                            Positioned.fill(
                              child: Image.asset(
                                widget.bossData.backgroundPath,
                                fit: BoxFit.cover,
                                alignment: const Alignment(0.25, 0),
                              ),
                            ),
                            Positioned(
                              top: 0,
                              left: 0,
                              right: 0,
                              child: TopInfoBar(
                                onMenuPressed: _showMenuDialog,
                                playerHealth: playerHealth,
                                bossHealth: bossHealth,
                                maxBossHealth: widget.bossData.maxHealth,
                                bossName: widget.bossData.name,
                                currentTurn: currentTurn,
                              ),
                            ),
                            if (_playerSize != null && _capySize != null && _bossSize != null) ...[
                              Positioned(
                                left: playerXPos - _playerSize!.width / 2,
                                top: spriteYPos - _playerSize!.height,
                                child: Stack(
                                  clipBehavior: Clip.none,
                                  alignment: Alignment.center,
                                  children: [
                                    AnimatedBuilder(
                                      animation: _playerShakeAnimation,
                                      builder: (context, child) {
                                        return Transform.translate(
                                          offset: Offset(
                                            _playerShakeAnimation.value * (Random().nextBool() ? 1 : -1),
                                            0,
                                          ),
                                          child: Transform(
                                            alignment: Alignment.center,
                                            transform: Matrix4.rotationY(math.pi),
                                            child: Image.asset(
                                              'assets/images/player/sprite_male_tourist.png',
                                              width: _playerSize!.width,
                                              height: _playerSize!.height,
                                              fit: BoxFit.contain,
                                            ),
                                          ),
                                        );
                                      },
                                    ),
                                    Positioned(
                                      left: -_capySize!.width * 0.05,
                                      bottom: 0,
                                      child: Transform(
                                        alignment: Alignment.center,
                                        transform: Matrix4.rotationY(math.pi),
                                        child: Image.asset(
                                          'assets/images/player/capybara.png',
                                          width: _capySize!.width,
                                          height: _capySize!.height,
                                          fit: BoxFit.contain,
                                        ),
                                      ),
                                    ),
                                  ],
                                ),
                              ),
                              Positioned(
                                left: bossXPos - _bossSize!.width / 2,
                                top: spriteYPos - _bossSize!.height,
                                child: AnimatedBuilder(
                                  animation: _bossDamageShakeAnimation,
                                  builder: (context, child) {
                                    final damageShakeOffset = _bossDamageController.isAnimating
                                        ? _bossDamageShakeAnimation.value * (Random().nextBool() ? 1 : -1)
                                        : 0.0;
                                    
                                    return Transform.translate(
                                      offset: Offset(damageShakeOffset, 0),
                                      child: Image.asset(
                                        widget.bossData.spritePath,
                                        width: _bossSize!.width,
                                        height: _bossSize!.height,
                                        fit: BoxFit.contain,
                                      ),
                                    );
                                  },
                                ),
                              ),
                            ],
                          ],
                        );
                      },
                    );
                  },
                ),
              ),
              Divider(
                height: 1.5,
                thickness: 1.5,
                color: Colors.grey.shade900.withValues(alpha: 0.95),
              ),
              vocabularyAsyncValue.when(
                loading: () => const Center(child: Padding(
                  padding: EdgeInsets.all(32.0),
                  child: CircularProgressIndicator(),
                )),
                error: (err, stack) => Center(child: Text('Error: $err')),
                data: (vocabulary) {
                  if (ref.read(activeFlashcardsProvider).isEmpty) {
                    Future.microtask(() {
                      final randomIndices = _getRandomVocabularyIndices(vocabulary);
                      final initialCards = randomIndices.map((index) => vocabulary[index]).toList();
                      ref.read(activeFlashcardsProvider.notifier).state = initialCards;
                    });
                  }
                  
                  final cards = ref.watch(activeFlashcardsProvider);
                  if (cards.isEmpty) {
                    return const Center(child: Padding(
                      padding: EdgeInsets.all(32.0),
                      child: CircularProgressIndicator(),
                    ));
                  }

                  return Container(
                    decoration: BoxDecoration(
                      gradient: LinearGradient(
                        colors: [
                          Colors.grey.shade900.withValues(alpha: 0.95),
                          Colors.grey.shade800.withValues(alpha: 0.98),
                        ],
                        begin: Alignment.topCenter,
                        end: Alignment.bottomCenter,
                      ),
                    ),
                    child: SafeArea(
                      top: false,
                      child: Padding(
                        padding: const EdgeInsets.fromLTRB(12, 12, 12, 12),
                        child: Column(
                          mainAxisSize: MainAxisSize.min,
                          children: [
                            _buildTurnIndicatorText(currentTurn),
                            const SizedBox(height: 8.0),
                            GridView.builder(
                              padding: EdgeInsets.zero,
                              gridDelegate: const SliverGridDelegateWithFixedCrossAxisCount(
                                crossAxisCount: 2,
                                childAspectRatio: 2.2,
                                mainAxisSpacing: 8,
                                crossAxisSpacing: 8,
                              ),
                              itemCount: cards.length,
                              shrinkWrap: true,
                              physics: const NeverScrollableScrollPhysics(),
                              itemBuilder: (context, index) {
                                final card = cards[index];
                                final revealedCards = ref.watch(revealedCardsProvider);
                                final isRevealed = revealedCards.contains(card.english);
                                return Flashcard(
                                  key: ValueKey(card.english),
                                  vocabulary: card,
                                  isRevealed: isRevealed,
                                  isFlippable: false, // Prevent revealing from grid
                                  showAudioButton: false,
                                  onTap: () {
                                    ref.playButtonSound();
                                    ref.read(tappedCardProvider.notifier).state = card;
                                    _showFlashcardDialog(card);
                                  },
                                  onReveal: () {
                                    ref.read(revealedCardsProvider.notifier).update((state) {
                                      final newState = Set<String>.from(state);
                                      newState.add(card.english);
                                      return newState;
                                    });
                                  },
                                );
                              },
                            ),
                          ],
                        ),
                      ),
                    ),
                  );
                },
              ),
            ],
          ),
          if (animationState == AnimationState.attacking)
            AnimatedBuilder(
              animation: _projectileAnimation,
              builder: (context, child) {
                final rotationAngle = _projectileController.value * 4 * math.pi;
                
                return Positioned(
                  left: _projectileAnimation.value.dx,
                  top: MediaQuery.of(context).size.height * 0.6 + _projectileAnimation.value.dy,
                  child: Transform.rotate(
                    angle: rotationAngle,
                    child: Container(
                      decoration: BoxDecoration(
                        borderRadius: BorderRadius.circular(20),
                        boxShadow: widget.attackItem.isSpecial ? [
                          BoxShadow(
                            color: Colors.yellow.withValues(alpha: 0.7),
                            blurRadius: 20,
                            spreadRadius: 8,
                          ),
                        ] : [],
                      ),
                      child: Image.asset(
                        widget.attackItem.assetPath,
                        width: 40,
                        height: 40,
                      ),
                    ),
                  ),
                );
              },
            ),
          if (_shieldController.isAnimating || _shieldController.isCompleted)
            Positioned(
              left: _playerActionStartX,
              top: MediaQuery.of(context).size.height * 0.57,
              child: AnimatedBuilder(
                animation: _shieldController,
                builder: (context, child) {
                  return Transform.scale(
                    scale: _shieldScaleAnimation.value,
                    child: Transform.rotate(
                      angle: (-math.pi / 2)+ 10,
                      child: Opacity(
                        opacity: _shieldOpacityAnimation.value,
                        child: Container(
                          decoration: BoxDecoration(
                            borderRadius: BorderRadius.circular(40),
                            boxShadow: widget.defenseItem.isSpecial ? [
                              BoxShadow(
                                color: Colors.yellow.withValues(alpha: 0.7),
                                blurRadius: 20,
                                spreadRadius: 5,
                              ),
                            ] : [],
                          ),
                          child: Image.asset(
                            widget.defenseItem.assetPath,
                            width: 80,
                            height: 80,
                          ),
                        ),
                      ),
                    ),
                  );
                },
              ),
            ),
          if (animationState == AnimationState.bossProjectileAttacking)
            AnimatedBuilder(
              animation: _bossProjectileAnimation,
              builder: (context, child) {
                return Positioned(
                  left: _bossProjectileAnimation.value.dx,
                  top: MediaQuery.of(context).size.height * 0.6 + _bossProjectileAnimation.value.dy,
                  child: Image.asset(
                    'assets/images/bosses/tuktuk/sprite_attack.png',
                    width: 50,
                    height: 50,
                  ),
                );
              },
            ),
        ],
      ),
    ),
    );
  }

  Widget _buildTurnIndicatorText(Turn currentTurn) {
    final String actionText = currentTurn == Turn.player ? 'attack' : 'defend';

    return Text(
      'Select a word below to $actionText:',
      style: const TextStyle(
        color: Colors.white,
        fontSize: 16,
        fontWeight: FontWeight.bold,
        shadows: [
          Shadow(color: Colors.black, blurRadius: 2, offset: Offset(1, 1)),
        ],
      ),
      textAlign: TextAlign.center,
      maxLines: 1,
      overflow: TextOverflow.ellipsis,
    );
  }

  String _getRatingText(String rating) {
    switch (rating.toLowerCase()) {
      case 'excellent':
        return 'Excellent!';
      case 'good':
        return 'Good';
      case 'okay':
        return 'Okay';
      case 'poor':
      default:
        return 'Needs Improvement';
    }
  }

  Color _getRatingColor(String rating) {
    switch (rating.toLowerCase()) {
      case 'excellent':
        return Colors.yellow.shade600; // Gold for the shiny effect
      case 'good':
        return Colors.green.shade400;
      case 'okay':
        return Colors.orange.shade400;
      case 'poor':
      default:
        return Colors.red.shade400;
    }
  }

  Widget _buildScoreRowWithTooltip({
    required String label,
    required double score,
    required String tooltip,
    required BuildContext context,
    bool isHeader = false,
  }) {
    final tooltipKey = GlobalKey<TooltipState>();

    if (isHeader) {
      return Column(
        children: [
          GestureDetector(
            onTap: () {
              tooltipKey.currentState?.ensureTooltipVisible();
            },
            child: Tooltip(
              key: tooltipKey,
              message: tooltip,
              padding: const EdgeInsets.all(8),
              margin: const EdgeInsets.symmetric(horizontal: 16),
              decoration: BoxDecoration(
                color: Colors.black87,
                borderRadius: BorderRadius.circular(8),
              ),
              textStyle: const TextStyle(
                color: Colors.white,
                fontSize: 12,
              ),
              child: Row(
                mainAxisSize: MainAxisSize.min,
                children: [
                  Text(
                    '${(score * 100).toInt()}%',
                    style: const TextStyle(
                      color: Colors.white,
                      fontSize: 14,
                      fontWeight: FontWeight.bold,
                    ),
                  ),
                  const SizedBox(width: 4),
                  const Icon(
                    Icons.info_outline,
                    size: 16,
                    color: Colors.white70,
                  ),
                ],
              ),
            ),
          ),
          const SizedBox(height: 4),
          Text(
            label,
            style: const TextStyle(
              color: Colors.white70,
              fontSize: 11, // Reduced from 12
              fontWeight: FontWeight.w500,
            ),
            textAlign: TextAlign.center,
          ),
        ],
      );
    } else {
      return GestureDetector(
        onTap: () {
          tooltipKey.currentState?.ensureTooltipVisible();
        },
        child: Tooltip(
          key: tooltipKey,
          message: tooltip,
          padding: const EdgeInsets.all(8),
          margin: const EdgeInsets.symmetric(horizontal: 16),
          decoration: BoxDecoration(
            color: Colors.black87,
            borderRadius: BorderRadius.circular(8),
          ),
          textStyle: const TextStyle(
            color: Colors.white,
            fontSize: 12,
          ),
          child: ScoreProgressBar(
            label: label,
            value: score,
            score: score * 100,
            showTooltipIcon: true,
          ),
        ),
      );
    }
  }

  Future<void> _showVictoryPopup() async {
    // Finalize metrics
    final playerHealth = ref.read(playerHealthProvider);
    ref.read(battleTrackingProvider.notifier).endBattle(finalPlayerHealth: playerHealth);
    final metrics = ref.read(battleTrackingProvider);

    // Track boss fight victory
    PostHogService.trackBossFight(
      event: 'victory',
      bossName: widget.bossData.name,
      playerHealth: playerHealth,
      bossHealth: 0,
      additionalProperties: {
        'final_player_health': playerHealth,
        'turns_taken': metrics?.turns.length ?? 0,
        'attack_count': metrics?.turns.where((turn) => turn.action == 'attack').length ?? 0,
        'defense_count': metrics?.turns.where((turn) => turn.action == 'defend').length ?? 0,
        'boss_difficulty': 'normal', // Default difficulty since BossData doesn't have difficulty property
      },
    );

    if (metrics == null) return; // Should not happen

    // --- Save Progress with Isar ---
    final isarService = IsarService();
    // This is a placeholder for a real user ID from your auth system
    const userId = 'default_user'; 
    
    // Get or create player profile
    isar_models.PlayerProfile? profile = await isarService.getPlayerProfile(userId);
    profile ??= isar_models.PlayerProfile()..userId = userId;

    // Update profile
    profile.experiencePoints += metrics.expGained;
    profile.gold += metrics.goldEarned;
    // TODO: Implement level up logic based on experiencePoints

    await isarService.savePlayerProfile(profile);

    // Update mastered phrases
    for (final turn in metrics.turns) {
      isar_models.MasteredPhrase? phrase = await isarService.getMasteredPhrase(turn.word);
      phrase ??= isar_models.MasteredPhrase()
        ..phraseEnglishId = turn.word
        ..isMastered = false;
      
      phrase.lastScore = turn.pronunciationScore;
      phrase.timesPracticed += 1;
      phrase.lastPracticedAt = DateTime.now();
      if (turn.pronunciationScore >= 60) { // Mastery threshold
        phrase.isMastered = true;
      }
      await isarService.saveMasteredPhrase(phrase);
    }
    // --- End Save Progress ---

    // Stop music and play victory sound
    FlameAudio.bgm.stop();
    _playSoundEffect('soundeffects/soundeffect_victory.mp3'); // Victory sound

    // Show the dialog
    await showDialog(
      context: context,
      barrierDismissible: false,
      builder: (BuildContext dialogContext) {
        return VictoryReportDialog(metrics: metrics);
      },
    );

    // After dialog is closed, navigate back to main menu
    Navigator.of(context).pushAndRemoveUntil(
      MaterialPageRoute(builder: (context) => const MainMenuScreen()),
      (Route<dynamic> route) => false,
    );
  }

  Future<void> _showDefeatPopup() async {
    // Finalize metrics
    final playerHealth = ref.read(playerHealthProvider);
    ref.read(battleTrackingProvider.notifier).endBattle(finalPlayerHealth: playerHealth);
    final metrics = ref.read(battleTrackingProvider);

    // Track boss fight defeat
    PostHogService.trackBossFight(
      event: 'defeat',
      bossName: widget.bossData.name,
      playerHealth: 0,
      bossHealth: ref.read(bossHealthProvider(widget.bossData.maxHealth)),
      additionalProperties: {
        'final_boss_health': ref.read(bossHealthProvider(widget.bossData.maxHealth)),
        'turns_taken': metrics?.turns.length ?? 0,
        'attack_count': metrics?.turns.where((turn) => turn.action == 'attack').length ?? 0,
        'defense_count': metrics?.turns.where((turn) => turn.action == 'defend').length ?? 0,
        'boss_difficulty': 'normal', // Default difficulty since BossData doesn't have difficulty property
      },
    );

    if (metrics == null) return;

    // Stop music and play defeat sound
    FlameAudio.bgm.stop();
    _playSoundEffect('soundeffects/soundeffect_defeat.mp3'); // Defeat sound

    // Show the dialog
    await showDialog(
      context: context,
      barrierDismissible: false,
      builder: (BuildContext dialogContext) {
        return DefeatDialog(metrics: metrics);
      },
    );

    // After dialog is closed, navigate back to main menu
    Navigator.of(context).pushAndRemoveUntil(
      MaterialPageRoute(builder: (context) => const MainMenuScreen()),
      (Route<dynamic> route) => false,
    );
  }
}

class _BossFightMenuDialog extends ConsumerWidget {
  final VoidCallback onExit;
  final VoidCallback? onClose;

  const _BossFightMenuDialog({required this.onExit, this.onClose});

  @override
  Widget build(BuildContext context, WidgetRef ref) {
    final musicEnabled = ref.watch(gameStateProvider.select((state) => state.musicEnabled));
    final soundEffectsEnabled = ref.watch(gameStateProvider.select((state) => state.soundEffectsEnabled));
    
    return Dialog(
      backgroundColor: Colors.transparent,
      child: Container(
        width: 320,
        padding: const EdgeInsets.all(24),
        decoration: BoxDecoration(
          color: Colors.black.withValues(alpha: 0.85),
          borderRadius: BorderRadius.circular(20),
        ),
        child: Column(
          mainAxisSize: MainAxisSize.min,
          children: [
            const Text(
              'Menu',
              style: TextStyle(color: Colors.white, fontSize: 22, fontWeight: FontWeight.bold),
            ),
            const SizedBox(height: 24),
            _BossFightMenuButton(
              icon: musicEnabled ? Icons.music_note : Icons.music_off,
              label: musicEnabled ? 'Music On' : 'Music Off',
              value: musicEnabled,
              onChanged: (val) {
                final notifier = ref.read(gameStateProvider.notifier);
                notifier.setMusicEnabled(val);

                if (val) {
                  FlameAudio.bgm.play('bg/background_tuktukbossfight.wav', volume: 0.5);
                } else {
                  FlameAudio.bgm.stop();
                }
              },
            ),
            const SizedBox(height: 12),
            _BossFightMenuButton(
              icon: soundEffectsEnabled ? Icons.volume_up : Icons.volume_off,
              label: soundEffectsEnabled ? 'Sound FX On' : 'Sound FX Off',
              value: soundEffectsEnabled,
              onChanged: (val) {
                ref.read(gameStateProvider.notifier).setSoundEffectsEnabled(val);
              },
            ),
            const SizedBox(height: 24),
            ElevatedButton(
              style: ElevatedButton.styleFrom(
                backgroundColor: Colors.redAccent.withValues(alpha: 0.8),
                minimumSize: const Size(double.infinity, 50),
                shape: RoundedRectangleBorder(
                  borderRadius: BorderRadius.circular(15.0),
                ),
              ),
              onPressed: () {
                ref.playButtonSound();
                onExit();
              },
              child: Row(
                mainAxisAlignment: MainAxisAlignment.center,
                children: const [
                  Icon(Icons.exit_to_app, color: Colors.white),
                  SizedBox(width: 8),
                  Text('Exit to Main Menu', style: TextStyle(color: Colors.white)),
                ],
              ),
            ),
            const SizedBox(height: 16),
            ElevatedButton(
              style: ElevatedButton.styleFrom(
                backgroundColor: Colors.grey.withValues(alpha: 0.3),
                minimumSize: const Size(double.infinity, 50),
                shape: RoundedRectangleBorder(
                  borderRadius: BorderRadius.circular(15.0),
                ),
              ),
              onPressed: () {
                ref.playButtonSound();
                if (onClose != null) onClose!();
              },
              child: const Text('Close', style: TextStyle(color: Colors.white)),
            ),
          ],
        ),
      ),
    );
  }
}

class _BossFightMenuButton extends ConsumerWidget {
  final IconData icon;
  final String label;
  final bool value;
  final ValueChanged<bool> onChanged;

  const _BossFightMenuButton({
    required this.icon,
    required this.label,
    required this.value,
    required this.onChanged,
  });

  @override
  Widget build(BuildContext context, WidgetRef ref) {
    final soundEffectsEnabled = ref.watch(gameStateProvider.select((state) => state.soundEffectsEnabled));
    
    return ListTile(
      leading: Icon(icon, color: Colors.white),
      title: Text(label, style: const TextStyle(color: Colors.white)),
      trailing: Switch(
        value: value,
        onChanged: (val) {
          ref.playButtonSound();
          onChanged(val);
        },
        activeColor: Colors.blueAccent,
      ),
      onTap: () {
        ref.playButtonSound();
        onChanged(!value);
      },
    );
  }
}

// --- Interactive Flashcard Dialog and its components ---

class _InteractiveFlashcardDialog extends ConsumerStatefulWidget {
  final Vocabulary card;
  final BossData bossData;
  final ValueNotifier<RecordingState> practiceRecordingStateNotifier;
  final VoidCallback onPracticeRecord;
  final VoidCallback onPracticeStop;
  final VoidCallback onPracticeReset;
  final ValueNotifier<String?> lastPracticeRecordingPathNotifier;
  final ValueNotifier<PronunciationAssessmentResponse?> practiceAssessmentResultNotifier;
  final VoidCallback onSend;
  final VoidCallback onConfirm;
  final VoidCallback onReveal;
  final Color Function(String) getRatingColor;
  final String Function(String) getRatingText;
  final Widget Function({
    required String label,
    required double score,
    required String tooltip,
    required BuildContext context,
    bool isHeader,
  }) buildScoreRowWithTooltip;
  final VoidCallback onStopAllSounds;

  const _InteractiveFlashcardDialog({
    required this.card,
    required this.bossData,
    required this.practiceRecordingStateNotifier,
    required this.onPracticeRecord,
    required this.onPracticeStop,
    required this.onPracticeReset,
    required this.lastPracticeRecordingPathNotifier,
    required this.practiceAssessmentResultNotifier,
    required this.onSend,
    required this.onConfirm,
    required this.onReveal,
    required this.getRatingColor,
    required this.getRatingText,
    required this.buildScoreRowWithTooltip,
    required this.onStopAllSounds,
  });

  @override
  ConsumerState<_InteractiveFlashcardDialog> createState() =>
      _InteractiveFlashcardDialogState();
}

class _InteractiveFlashcardDialogState
    extends ConsumerState<_InteractiveFlashcardDialog> with TickerProviderStateMixin {
  bool _isRevealed = false;
  late final just_audio.AudioPlayer _audioPlayer;
  late final just_audio.AudioPlayer _soundEffectsPlayer; // Single reusable player for sound effects
  late AnimationController _progressController; // For playback progress

  double _animatedPronunciationScore = 0;
  double _animatedBonusPercentage = 0;
  Timer? _soundEffectTimer; // Timer to control sound duration

  @override
  void initState() {
    super.initState();
    _isRevealed = ref.read(revealedCardsProvider).contains(widget.card.english);
    _audioPlayer = just_audio.AudioPlayer();
    _soundEffectsPlayer = just_audio.AudioPlayer(); // Initialize once
    
    _progressController = AnimationController(
      vsync: this,
      duration: const Duration(seconds: 1), // Duration will be updated dynamically
    )..addListener(() {
        setState(() {}); // Redraw on progress change
      });

    // Pre-load the sound effect to avoid lag on first play
    _preloadSoundEffect();

    // Listen for the results state to auto-flip the card
    widget.practiceRecordingStateNotifier.addListener(_onRecordingStateChange);
  }

  @override
  void dispose() {
    widget.practiceRecordingStateNotifier.removeListener(_onRecordingStateChange);
    _audioPlayer.dispose();
    _soundEffectsPlayer.dispose(); // Dispose the reusable player
    _soundEffectTimer?.cancel(); // Cancel any active timer
    _progressController.dispose();
    super.dispose();
  }
  

  
  Future<void> _preloadSoundEffect() async {
    try {
      // Pre-load the increasing number sound effect to avoid lag on first play
      await _soundEffectsPlayer.setAsset('assets/audio/soundeffects/soundeffect_increasingnumber.mp3');
    } catch (e) {
      print("Error pre-loading sound effect: $e");
    }
  }
  
  void _onRecordingStateChange() {
    if (widget.practiceRecordingStateNotifier.value == RecordingState.results) {
      // Trigger the card flip if it hasn't been revealed yet
      if (mounted && !_isRevealed) {
        setState(() {
          _isRevealed = true;
        });
      }
      // Animate the scores after a short delay
      Future.delayed(const Duration(milliseconds: 100), () async {
        if (mounted && widget.practiceAssessmentResultNotifier.value != null) {
          final score = widget.practiceAssessmentResultNotifier.value!.pronunciationScore;
          final duration = score == 0 ? const Duration(milliseconds: 300) : const Duration(milliseconds: 1500);

          // Play counting animation sound effect with a specific duration
          final soundEffectsEnabled = ref.read(gameStateProvider).soundEffectsEnabled;
          if (soundEffectsEnabled) {
            try {
              await _soundEffectsPlayer.setAsset('assets/audio/soundeffects/soundeffect_increasingnumber.mp3');
              _soundEffectsPlayer.play();
              
              // Stop the audio after the specified duration
              _soundEffectTimer?.cancel(); // Cancel any existing timer
              _soundEffectTimer = Timer(duration, () {
                _soundEffectsPlayer.stop();
              });
            } catch (e) {
              print("Error playing pronunciation sound: $e");
            }
          }
          
          setState(() {
            _animatedPronunciationScore = widget.practiceAssessmentResultNotifier.value!.pronunciationScore;
          });
        }
      });
    } else if (widget.practiceRecordingStateNotifier.value == RecordingState.damageCalculation) {
      // Animate the bonus percentage
      Future.delayed(const Duration(milliseconds: 100), () async {
        if (mounted && widget.practiceAssessmentResultNotifier.value != null) {
          final result = widget.practiceAssessmentResultNotifier.value!;
          final isAttackTurn = ref.read(turnProvider) == Turn.player;
          
          final bonusPercentage = isAttackTurn 
            ? ((result.calculationBreakdown.finalAttackBonus ?? 1.0) - 1.0) * 100
            : (1 - result.defenseMultiplier) * 100;

          final duration = bonusPercentage == 0 ? const Duration(milliseconds: 300) : const Duration(milliseconds: 1800);

          // Play counting animation sound effect with a specific duration
          final soundEffectsEnabled = ref.read(gameStateProvider).soundEffectsEnabled;
          if (soundEffectsEnabled) {
            try {
              await _soundEffectsPlayer.setAsset('assets/audio/soundeffects/soundeffect_increasingnumber.mp3');
              _soundEffectsPlayer.play();
              
              // Stop the audio after the specified duration
              _soundEffectTimer?.cancel(); // Cancel any existing timer
              _soundEffectTimer = Timer(duration, () {
                _soundEffectsPlayer.stop();
              });
            } catch (e) {
              print("Error playing pronunciation sound: $e");
            }
          }
          
          setState(() {
            if (isAttackTurn) {
              final breakdown = result.calculationBreakdown;
              final attackMultiplier = breakdown.finalAttackBonus ?? 1.0;
              _animatedBonusPercentage = (attackMultiplier - 1.0) * 100;
            } else {
              _animatedBonusPercentage = (1 - result.defenseMultiplier) * 100;
            }
          });
        }
      });
    } else {
      // Reset scores when leaving results/damage states
      if (mounted) {
        setState(() {
          _animatedPronunciationScore = 0;
          _animatedBonusPercentage = 0;
        });
      }
    }
  }

  Future<void> _playRecording() async {
    final path = widget.lastPracticeRecordingPathNotifier.value;
    if (path != null) {
      try {
        final duration = await _audioPlayer.setFilePath(path);
        if (duration != null) {
          _progressController.duration = duration;
          _progressController.forward(from: 0.0);
        }
        _audioPlayer.play();
      } catch (e) {
        print("Error playing recording: $e");
        // Optionally show a snackbar
      }
    }
  }

  @override
  Widget build(BuildContext context) {
    return Dialog(
      backgroundColor: Colors.transparent,
      insetPadding: const EdgeInsets.all(16),
      child: ConstrainedBox(
        constraints: BoxConstraints(
          maxWidth: 400,
          maxHeight: MediaQuery.of(context).size.height * 0.85,
        ),
        child: _buildPanel(
          child: Column(
            mainAxisSize: MainAxisSize.min,
            children: [
              // Scrollable content area
              Flexible(
                child: SingleChildScrollView(
                  child: Column(
                    mainAxisSize: MainAxisSize.min,
                    children: [
                      ValueListenableBuilder<RecordingState>(
                        valueListenable: widget.practiceRecordingStateNotifier,
                        builder: (context, state, child) {
                          // Only show flashcard for non-damage calculation states
                          if (state != RecordingState.damageCalculation) {
                            return Column(
                              children: [
                                Padding(
                                  padding: const EdgeInsets.only(bottom: 8.0),
                                  child: Text(
                                    _getDynamicWarningText(),
                                    textAlign: TextAlign.center,
                                    style: TextStyle(
                                      color: _isRevealed ? Colors.orange.shade300 : Colors.white70,
                                      fontSize: 13,
                                      fontStyle: FontStyle.italic,
                                    ),
                                  ),
                                ),
                                SizedBox(
                                  height: 220, // Increased height for the dialog flashcard
                                  child: Flashcard(
                                    vocabulary: widget.card,
                                    isRevealed: _isRevealed,
                                    isFlippable: true, // Allow flipping in the dialog
                                    showAudioButton: true, // <-- Ensure audio icon appears in dialog
                                    onReveal: () {
                                      if (!_isRevealed) {
                                        setState(() => _isRevealed = true);
                                        widget.onReveal();
                                      }
                                    },
                                    revealedChild: _RevealedCardDetails(card: widget.card, bossData: widget.bossData),
                                  ),
                                ),
                                const SizedBox(height: 12),
                                _buildContentForState(state),
                              ],
                            );
                          } else {
                            return _buildContentForState(state);
                          }
                        }
                      ),
                    ],
                  ),
                ),
              ),
              // Fixed continue button area (only shown in results state)
              ValueListenableBuilder<RecordingState>(
                valueListenable: widget.practiceRecordingStateNotifier,
                builder: (context, state, child) {
                  if (state == RecordingState.results) {
                    return Container(
                      padding: const EdgeInsets.only(top: 16),
                      child: ElevatedButton(
                        style: ElevatedButton.styleFrom(
                          backgroundColor: Colors.greenAccent,
                          foregroundColor: Colors.black,
                          padding: const EdgeInsets.symmetric(horizontal: 32, vertical: 16),
                          shape: RoundedRectangleBorder(
                            borderRadius: BorderRadius.circular(12),
                          ),
                          elevation: 8,
                        ),
                        onPressed: () {
                          // Play sound effect on continue
                          ref.playButtonSound();
                          
                          // Stop any playing sound effects when Continue is pressed
                          _soundEffectTimer?.cancel();
                          _soundEffectsPlayer.stop();
                          widget.onStopAllSounds();
                          
                          widget.practiceRecordingStateNotifier.value = RecordingState.damageCalculation;
                        },
                        child: const Row(
                          mainAxisSize: MainAxisSize.min,
                          children: [
                            Text(
                              "Continue",
                              style: TextStyle(
                                fontSize: 18,
                                fontWeight: FontWeight.bold,
                              ),
                            ),
                            SizedBox(width: 8),
                            Icon(Icons.arrow_forward),
                          ],
                        ),
                      ),
                    );
                  }
                  return const SizedBox.shrink();
                },
              ),
            ],
          ),
        ),
      ),
    );
  }

  String _getDynamicWarningText() {
    final card = widget.card;
    final revealedBeforeAssessment = ref.read(cardsRevealedBeforeAssessmentProvider);
    final wasRevealedBeforeAssessment = revealedBeforeAssessment.contains(card.english);
    
    // Don't show any message after assessment has processed
    if (widget.practiceRecordingStateNotifier.value == RecordingState.results) {
      return "";
    }
    
    if (wasRevealedBeforeAssessment) {
      final turnType = ref.read(turnProvider) == Turn.player ? 'Attack' : 'Defense';
      return "Card revealed! $turnType power is reduced by 20%.";
    } else {
      return "Double-tap the card to reveal the translation.";
    }
  }

  Widget _buildContentForState(RecordingState state) {
    switch (state) {
      case RecordingState.idle:
        return _buildIdleUI();
      case RecordingState.recording:
        return _buildRecordingUI();
      case RecordingState.reviewing:
        return _buildReviewingUI();
      case RecordingState.assessing:
        return _buildAssessingUI();
      case RecordingState.results:
        return _buildResultsUI();
      case RecordingState.damageCalculation:
        return _buildDamageCalculationUI();
    }
  }

  Widget _buildPanel({required Widget child}) {
    return Container(
      padding: const EdgeInsets.symmetric(vertical: 20, horizontal: 16),
      decoration: AppStyles.cardDecoration,
      child: child,
    );
  }
  
  Widget _buildIdleUI() {
    return Column(
      children: [
        const Text("Ready to record?", style: TextStyle(color: Colors.white70)),
        const SizedBox(height: 16),
        _RecordButton(
          isRecording: false,
          onTap: widget.onPracticeRecord,
        ),
      ],
    );
  }

  Widget _buildRecordingUI() {
    return Column(
      children: [
        const Text("Recording...", style: TextStyle(color: Colors.redAccent)),
         const SizedBox(height: 16),
        _RecordButton(
          isRecording: true,
          onTap: widget.onPracticeStop,
        ),
      ],
    );
  }

  Widget _buildReviewingUI() {
    return Column(
      children: [
         const Text("Review your recording", style: TextStyle(color: Colors.white70)),
         const SizedBox(height: 16),
        Row(
          mainAxisAlignment: MainAxisAlignment.spaceEvenly,
          children: [
            IconButton(
              icon: const Icon(Icons.replay, color: AppStyles.textColor, size: 30),
              onPressed: widget.onPracticeReset,
              tooltip: 'Record Again',
            ),
            _PlaybackButton(
              progress: _progressController.value,
              onTap: _playRecording,
            ),
            IconButton(
              icon: const Icon(Icons.send_rounded, color: AppStyles.accentColor, size: 30),
              onPressed: widget.onSend,
              tooltip: 'Send for Assessment',
            ),
          ],
        )
      ],
    );
  }

  Widget _buildAssessingUI() {
    return const Column(
      children: [
        SizedBox(
            width: 30, height: 30, child: CircularProgressIndicator()),
        SizedBox(height: 16),
        Text("Assessing...", style: TextStyle(color: AppStyles.subtitleTextColor)),
      ],
    );
  }

  Widget _buildResultsUI() {
    return ValueListenableBuilder<PronunciationAssessmentResponse?>(
      valueListenable: widget.practiceAssessmentResultNotifier,
      builder: (context, result, child) {
        if (result == null) {
          return const Text("Error: No assessment result.", style: TextStyle(color: Colors.red));
        }

        return Column(
          children: [
            // Phase 1: Pronunciation Assessment Results
            const Text(
              "Pronunciation Assessment",
              style: TextStyle(
                color: AppStyles.textColor,
                fontSize: 20,
                fontWeight: FontWeight.bold,
                letterSpacing: 0.5,
              ),
            ),
            const SizedBox(height: 16),
            
            // Enhanced Pronunciation Score with "out of 100"
            Column(
              children: [
                Row(
                  mainAxisAlignment: MainAxisAlignment.center,
                  children: [
                    AnimatedFlipCounter(
                      value: _animatedPronunciationScore,
                      duration: const Duration(milliseconds: 1500),
                      textStyle: TextStyle(
                        color: Colors.cyanAccent,
                        fontWeight: FontWeight.bold,
                        fontSize: 36,
                        shadows: [
                          Shadow(color: Colors.black.withValues(alpha: 0.8), blurRadius: 4, offset: const Offset(2, 2)),
                          Shadow(color: Colors.cyanAccent.withValues(alpha: 0.5), blurRadius: 8, offset: const Offset(0, 0)),
                          Shadow(color: Colors.cyanAccent.withValues(alpha: 0.3), blurRadius: 16, offset: const Offset(0, 0)),
                        ],
                      ),
                      fractionDigits: 0,
                    ),
                    _FancyAnimatedTextDisplay(
                      text: " / 100",
                      color: Colors.cyanAccent,
                    ),
                  ],
                ),
                const SizedBox(height: 8),
                Center(
                  child: Text(
                    widget.getRatingText(result.rating),
                    style: TextStyle(
                      color: widget.getRatingColor(result.rating),
                      fontSize: 18,
                      fontWeight: FontWeight.bold,
                      shadows: [
                        Shadow(
                          color: Colors.black.withValues(alpha: 0.5),
                          blurRadius: 3,
                          offset: const Offset(1, 1),
                        ),
                      ],
                    ),
                  ),
                ),
              ],
            ),
            const SizedBox(height: 24),
            
            // Detailed Pronunciation Analysis (always visible)
            _DetailedPronunciationScores(
              result: result,
              card: widget.card,
              buildScoreRowWithTooltip: widget.buildScoreRowWithTooltip,
            ),
            const SizedBox(height: 24),
            
            // Azure API Insights
                                  _AzurePronunciationTips(result: result, vocabulary: widget.card),
          ],
        );
      },
    );
  }

  Widget _buildDamageCalculationUI() {
    return ValueListenableBuilder<PronunciationAssessmentResponse?>(
      valueListenable: widget.practiceAssessmentResultNotifier,
      builder: (context, result, child) {
        if (result == null) {
          return const Text("Error: No assessment result.", style: TextStyle(color: Colors.red));
        }

        final isAttackTurn = ref.read(turnProvider) == Turn.player;
        final IconData actionIcon;
        final Color actionColor;
        final String actionText;

        if (isAttackTurn) {
          actionIcon = Icons.flash_on;
          actionColor = Colors.redAccent;
          actionText = "Attack!";
        } else {
          actionIcon = Icons.shield;
          actionColor = Colors.blueAccent;
          actionText = "Defend!";
        }

        return Container(
          decoration: BoxDecoration(
            gradient: LinearGradient(
              begin: Alignment.topCenter,
              end: Alignment.bottomCenter,
              colors: [
                isAttackTurn ? Colors.red.withValues(alpha: 0.1) : Colors.blue.withValues(alpha: 0.1),
                Colors.transparent,
              ],
            ),
            borderRadius: BorderRadius.circular(16),
          ),
          padding: const EdgeInsets.all(20),
          child: Column(
            children: [
              // Back Button
              Row(
                children: [
                  IconButton(
                    onPressed: () {
                      widget.practiceRecordingStateNotifier.value = RecordingState.results;
                    },
                    icon: const Icon(Icons.arrow_back, color: AppStyles.subtitleTextColor),
                    tooltip: 'Back to Assessment',
                  ),
                  const Spacer(),
                ],
              ),
              
              // Attack/Defense Icon
              Icon(
                actionIcon,
                size: 60,
                color: actionColor,
              ),
              const SizedBox(height: 16),
              
              // Bonus Percentage with Enhanced Animation
              Text(
                isAttackTurn ? "Attack Bonus" : "Defense Bonus",
                style: const TextStyle(
                  color: AppStyles.textColor,
                  fontSize: 20,
                  fontWeight: FontWeight.bold,
                ),
              ),
              const SizedBox(height: 8),
              
              Row(
                mainAxisAlignment: MainAxisAlignment.center,
                children: [
                  AnimatedFlipCounter(
                    value: _animatedBonusPercentage,
                    duration: const Duration(milliseconds: 1800),
                    textStyle: TextStyle(
                      color: actionColor,
                      fontWeight: FontWeight.bold,
                      fontSize: 40,
                      shadows: [
                        Shadow(color: Colors.black.withValues(alpha: 0.8), blurRadius: 4, offset: const Offset(2, 2)),
                        Shadow(color: actionColor.withValues(alpha: 0.5), blurRadius: 8, offset: const Offset(0, 0)),
                        Shadow(color: actionColor.withValues(alpha: 0.3), blurRadius: 16, offset: const Offset(0, 0)),
                      ],
                    ),
                    fractionDigits: 0,
                  ),
                  const Text(
                    "%",
                    style: TextStyle(
                      color: AppStyles.subtitleTextColor,
                      fontSize: 32,
                      fontWeight: FontWeight.w500,
                    ),
                  ),
                ],
              ),
              const SizedBox(height: 24),
              
              // Calculation Breakdown (always visible)
              ModernCalculationDisplay(
                explanation: result.calculationBreakdown.explanation,
                isDefenseCalculation: ref.watch(turnProvider) == Turn.boss,
              ),
              const SizedBox(height: 32),
              
              // Final Action Button
              ElevatedButton(
                onPressed: () {
                  ref.playButtonSound();
                  _soundEffectTimer?.cancel();
                  _soundEffectsPlayer.stop();
                  widget.onStopAllSounds();
                  Navigator.of(context).pop();
                  widget.onConfirm();
                },
                style: ElevatedButton.styleFrom(
                  backgroundColor: actionColor,
                  foregroundColor: AppStyles.textColor,
                  padding: const EdgeInsets.symmetric(horizontal: 40, vertical: 20),
                  shape: RoundedRectangleBorder(
                    borderRadius: BorderRadius.circular(16),
                  ),
                  elevation: 12,
                ),
                child: Row(
                  mainAxisSize: MainAxisSize.min,
                  children: [
                    Icon(actionIcon, size: 24),
                    const SizedBox(width: 12),
                    Text(
                      actionText,
                      style: const TextStyle(
                        fontSize: 20,
                        fontWeight: FontWeight.bold,
                      ),
                    ),
                  ],
                ),
              ),
            ],
          ),
        );
      },
    );
  }
}

class _ExpandableSection extends StatefulWidget {
  final String title;
  final bool isExpanded;
  final Widget headerContent;
  final Widget expandedContent;

  const _ExpandableSection({
    required this.title,
    required this.isExpanded,
    required this.headerContent,
    required this.expandedContent,
  });

  @override
  _ExpandableSectionState createState() => _ExpandableSectionState();
}

class _ExpandableSectionState extends State<_ExpandableSection> {
  bool _isExpanded = false;
  final GlobalKey _sectionKey = GlobalKey();

  @override
  void initState() {
    super.initState();
    _isExpanded = widget.isExpanded;
  }

  void _scrollToSection() {
    final context = _sectionKey.currentContext;
    if (context != null) {
      // Delay to ensure the expansion animation has started
      Future.delayed(const Duration(milliseconds: 150), () {
        Scrollable.ensureVisible(
          context,
          duration: const Duration(milliseconds: 500),
          curve: Curves.easeInOut,
          alignment: 1.0, // Scroll to bottom of the widget
        );
      });
    }
  }

  @override
  Widget build(BuildContext context) {
    return Column(
      key: _sectionKey,
      children: [
        // Always show the header content
        widget.headerContent,
        const SizedBox(height: 8),
        // Expandable button
        GestureDetector(
          onTap: () {
            setState(() => _isExpanded = !_isExpanded);
            if (_isExpanded) {
              _scrollToSection();
            }
          },
          child: Container(
            padding: const EdgeInsets.symmetric(horizontal: 12, vertical: 8),
            decoration: BoxDecoration(
              color: Colors.grey.shade800.withValues(alpha: 0.3),
              borderRadius: BorderRadius.circular(8),
              border: Border.all(color: Colors.grey.shade600.withValues(alpha: 0.5)),
            ),
            child: Row(
              mainAxisSize: MainAxisSize.min,
              children: [
                Icon(
                  _isExpanded ? Icons.expand_less : Icons.expand_more,
                  color: Colors.cyanAccent,
                  size: 20,
                ),
                const SizedBox(width: 4),
                Text(
                  _isExpanded ? 'Hide Details' : 'Show Details',
                  style: const TextStyle(color: Colors.cyanAccent, fontSize: 14),
                ),
              ],
            ),
          ),
        ),
        // Expandable content
        AnimatedSize(
          duration: const Duration(milliseconds: 300),
          curve: Curves.easeInOut,
          child: _isExpanded 
            ? Padding(
                padding: const EdgeInsets.only(top: 16),
                child: widget.expandedContent,
              )
            : const SizedBox.shrink(),
        ),
      ],
    );
  }
}

class _DetailedScoresWidget extends StatelessWidget {
  final PronunciationAssessmentResponse result;
  final Vocabulary card;
  final Widget Function({
    required String label,
    required double score,
    required String tooltip,
    required BuildContext context,
    bool isHeader,
  }) buildScoreRowWithTooltip;

  const _DetailedScoresWidget({
    required this.result,
    required this.card,
    required this.buildScoreRowWithTooltip,
  });

  @override
  Widget build(BuildContext context) {
    // Create a map for easy lookup of feedback by Thai word
    final feedbackMap = {for (var fb in result.detailedFeedback) fb.word: fb};

    return Padding(
      padding: const EdgeInsets.all(8.0),
      child: Column(
        crossAxisAlignment: CrossAxisAlignment.start,
        children: [
          buildScoreRowWithTooltip(
            label: "Accuracy",
            score: result.accuracyScore,
            tooltip: "How closely your pronunciation matches a native speaker's.",
            context: context,
            isHeader: false,
          ),
          const SizedBox(height: 4),
          buildScoreRowWithTooltip(
            label: "Fluency",
            score: result.fluencyScore,
            tooltip: "Measures the naturalness of speech through silent breaks. Note: Less relevant for 1-3 word phrases.",
            context: context,
          ),
          const SizedBox(height: 4),
          buildScoreRowWithTooltip(
            label: "Completeness",
            score: result.completenessScore,
            tooltip: "The percentage of words you pronounced correctly from the text.",
            context: context,
          ),
          const SizedBox(height: 12),
          // Word analysis
          Text('Word Accuracy',
            style: GoogleFonts.lato(
              color: Colors.cyan.shade200,
              fontWeight: FontWeight.bold,
              fontSize: 16
            ),
          ),
          const SizedBox(height: 8),
          if (card.wordMapping.isNotEmpty)
            ...card.wordMapping.map((mapping) {
              final feedback = feedbackMap[mapping.thai];
              return _WordAnalysisRow(
                mapping: mapping,
                score: feedback?.accuracyScore,
              );
            }),
        ],
      ),
    );
  }
}

class _WordAnalysisRow extends StatelessWidget {
  final WordMapping mapping;
  final double? score;

  const _WordAnalysisRow({required this.mapping, this.score});

  @override
  Widget build(BuildContext context) {
    final effectiveScore = score ?? 0.0;

    return Padding(
      padding: const EdgeInsets.symmetric(vertical: 6.0),
      child: Row(
        children: [
          // Word information
          SizedBox(
            width: 110, // Fixed width for alignment
            child: Column(
              crossAxisAlignment: CrossAxisAlignment.start,
              children: [
                Text(mapping.thai,
                    style: const TextStyle(
                        color: AppStyles.textColor,
                        fontSize: 14,
                        fontWeight: FontWeight.bold)),
                if (mapping.transliteration.isNotEmpty)
                  Text(mapping.transliteration,
                      style: TextStyle(
                          color: AppStyles.subtitleTextColor, fontSize: 10)),
                if (mapping.translation.isNotEmpty)
                  Text('"${mapping.translation}"',
                      style: TextStyle(
                          color: Colors.cyan.shade200.withValues(alpha: 0.8),
                          fontSize: 10,
                          fontStyle: FontStyle.italic)),
              ],
            ),
          ),
          const SizedBox(width: 4),
          // Progress bar
          Expanded(
            child: ScoreProgressBar(
              label: '', // Remove "Accuracy" label to give more space to bar
              value: effectiveScore / 100.0,
              score: effectiveScore,
              height: 8,
            ),
          ),
        ],
      ),
    );
  }
}

class _BackendWordAnalysisRow extends StatelessWidget {
  final WordFeedback feedback;

  const _BackendWordAnalysisRow({required this.feedback});

  @override
  Widget build(BuildContext context) {
    return Padding(
      padding: const EdgeInsets.symmetric(vertical: 6.0),
      child: Row(
        children: [
          // Word information from backend
          SizedBox(
            width: 110, // Fixed width for alignment
            child: Column(
              crossAxisAlignment: CrossAxisAlignment.start,
              children: [
                Text(feedback.word,
                    style: const TextStyle(
                        color: AppStyles.textColor,
                        fontSize: 14,
                        fontWeight: FontWeight.bold)),
                if (feedback.transliteration.isNotEmpty)
                  Text(feedback.transliteration,
                      style: TextStyle(
                          color: AppStyles.subtitleTextColor, fontSize: 10)),
                if (feedback.errorType != 'None')
                  Text(feedback.errorType,
                      style: TextStyle(
                          color: Colors.orange.shade300,
                          fontSize: 10,
                          fontStyle: FontStyle.italic)),
              ],
            ),
          ),
          const SizedBox(width: 4),
          // Progress bar
          Expanded(
            child: ScoreProgressBar(
              label: '', // Remove "Accuracy" label to give more space to bar
              value: feedback.accuracyScore / 100.0,
              score: feedback.accuracyScore,
              height: 8,
            ),
          ),
        ],
      ),
    );
  }
}

class _AnimatedScoreBar extends StatefulWidget {
  final double score;
  final Color color;

  const _AnimatedScoreBar({required this.score, required this.color});

  @override
  _AnimatedScoreBarState createState() => _AnimatedScoreBarState();
}

class _AnimatedScoreBarState extends State<_AnimatedScoreBar>
    with SingleTickerProviderStateMixin {
  late AnimationController _controller;
  late Animation<double> _animation;

  @override
  void initState() {
    super.initState();
    _controller = AnimationController(
      duration: const Duration(milliseconds: 800),
      vsync: this,
    );
    _animation =
        Tween<double>(begin: 0, end: widget.score).animate(CurvedAnimation(
      parent: _controller,
      curve: Curves.easeOutCubic,
    ));
    _controller.forward();
  }
  
  @override
  void didUpdateWidget(covariant _AnimatedScoreBar oldWidget) {
    super.didUpdateWidget(oldWidget);
    if (oldWidget.score != widget.score) {
      _animation = Tween<double>(begin: 0, end: widget.score).animate(CurvedAnimation(
        parent: _controller,
        curve: Curves.easeOutCubic,
      ));
      _controller.forward(from: 0);
    }
  }

  @override
  void dispose() {
    _controller.dispose();
    super.dispose();
  }

  @override
  Widget build(BuildContext context) {
    return AnimatedBuilder(
      animation: _animation,
      builder: (context, child) {
        return Container(
          height: 10,
          clipBehavior: Clip.antiAlias,
          decoration: BoxDecoration(
            color: Colors.grey.shade700,
            borderRadius: BorderRadius.circular(5),
          ),
          child: FractionallySizedBox(
            widthFactor: _animation.value / 100,
            alignment: Alignment.centerLeft,
            child: Container(
              decoration: BoxDecoration(
                color: widget.color,
                borderRadius: BorderRadius.circular(5),
              ),
            ),
          ),
        );
      },
    );
  }
}

class _RevealedCardDetails extends StatelessWidget {
  final Vocabulary card;
  final BossData bossData;

  const _RevealedCardDetails({required this.card, required this.bossData});

  @override
  Widget build(BuildContext context) {
    // Debug output for complexity
    
    return Padding(
      padding: const EdgeInsets.symmetric(horizontal: 16.0, vertical: 12.0),
      child: Column(
        mainAxisSize: MainAxisSize.min,
        crossAxisAlignment: CrossAxisAlignment.start,
        children: [
          // Complexity section
          Row(
            children: [
              const Text(
                'Complexity:',
                style: TextStyle(fontSize: 18, fontWeight: FontWeight.bold, color: Colors.white),
              ),
              const SizedBox(width: 8),
              ComplexityRating(complexity: card.complexity, size: 16),
            ],
          ),
          const Divider(color: Colors.white24, height: 20, thickness: 0.5),

          // Thai text and transliteration - responsive sizing with audio button
          Row(
            crossAxisAlignment: CrossAxisAlignment.center,
            children: [
              Flexible(
                child: Text(
                  card.thai,
                  style: const TextStyle(
                      fontSize: 22, fontWeight: FontWeight.bold, color: Colors.white),
                  textAlign: TextAlign.left,
                ),
              ),
              if (card.audioPath != null && card.audioPath!.isNotEmpty)
                Padding(
                  padding: const EdgeInsets.only(left: 8.0),
                  child: IconButton(
                    icon: const Icon(Icons.volume_up, color: Colors.white),
                    onPressed: () async {
                      try {
                        // Create a new audio player for this specific use
                        final audioPlayer = just_audio.AudioPlayer();
                        await audioPlayer.setAsset(card.audioPath!);
                        audioPlayer.play();
                        // Dispose the player after playing
                        audioPlayer.playerStateStream.listen((state) {
                          if (state.processingState ==
                              just_audio.ProcessingState.completed) {
                            audioPlayer.dispose();
                          }
                        });
                      } catch (e) {
                        print("Error playing audio: $e");
                      }
                    },
                  ),
                ),
            ],
          ),
          const SizedBox(height: 12),

          // Word breakdown section - compact layout with responsive text sizing
          if (card.wordMapping.isNotEmpty) ...[
            const Text('Word Breakdown:',
                style: TextStyle(fontSize: 18, fontWeight: FontWeight.bold, color: Colors.white)),
            const SizedBox(height: 4),
            Container(
              decoration: BoxDecoration(
                color: Colors.transparent,
                borderRadius: BorderRadius.circular(4),
              ),
              padding: const EdgeInsets.all(6),
              child: LayoutBuilder(
                builder: (context, constraints) {
                  // Calculate total text length to determine font size
                  int totalTextLength = card.wordMapping.fold(0, (sum, mapping) => 
                      sum + mapping.thai.length + mapping.transliteration.length + mapping.translation.length);
                  
                  // Adjust font size based on content density
                  double baseFontSize = totalTextLength > 100 ? 13.0 : 
                                       totalTextLength > 60 ? 14.0 : 15.0;
                  double transliterationSize = baseFontSize - 1;
                  double translationSize = baseFontSize - 1;
                  
                  return Column(
                    children: card.wordMapping.map((mapping) => Padding(
                      padding: const EdgeInsets.symmetric(vertical: 2),
                      child: Row(
                        children: [
                          // Thai word
                          Text(
                            mapping.thai,
                            style: TextStyle(fontSize: baseFontSize, fontWeight: FontWeight.bold, color: Colors.cyan),
                          ),
                          const SizedBox(width: 4),
                          // Transliteration in parentheses
                          Text(
                            '(${mapping.transliteration})',
                            style: TextStyle(fontSize: transliterationSize, fontStyle: FontStyle.italic, color: Colors.white70),
                          ),
                          const SizedBox(width: 6),
                          // Arrow and translation
                          Expanded(
                            child: Text(
                              '→ ${mapping.translation}',
                              style: TextStyle(fontSize: translationSize, color: Colors.white60),
                              maxLines: 2,
                              overflow: TextOverflow.visible,
                            ),
                          ),
                        ],
                      ),
                    )).toList(),
                  );
                },
              ),
            ),
            const SizedBox(height: 8),
          ],

          // Details section (formerly Example)
          if (card.details != null && card.details!.isNotEmpty) ...[
            const Text('Details:',
                style: TextStyle(fontSize: 18, fontWeight: FontWeight.bold, color: Colors.white)),
            const SizedBox(height: 4),
            Text(
              card.details!,
              style: const TextStyle(fontSize: 16, color: Colors.white),
            ),
            const SizedBox(height: 16),
          ],

          // Slang section
          if (card.slang != null && card.slang!.isNotEmpty) ...[
            Text('Slang / Common Use',
                style: GoogleFonts.lato(
                    color: Colors.cyan.shade200,
                    fontWeight: FontWeight.bold,
                    fontSize: 16)),
            const SizedBox(height: 4),
            Text(
              card.slang!,
              style: GoogleFonts.lato(
                color: Colors.white.withValues(alpha: 0.9),
                fontSize: 14,
              ),
            ),
            const SizedBox(height: 8),
          ],
        ],
      ),
    );
  }
}

class _RecordButton extends StatelessWidget {
  final bool isRecording;
  final VoidCallback onTap;

  const _RecordButton({required this.isRecording, required this.onTap});

  @override
  Widget build(BuildContext context) {
    return GestureDetector(
      onTap: onTap,
      child: Container(
        width: 60,
        height: 60,
        decoration: BoxDecoration(
          color: isRecording ? Colors.redAccent.withValues(alpha: 0.8) : Colors.red,
          shape: BoxShape.circle,
          border: Border.all(color: Colors.white, width: 3),
        ),
        child: Center(
          child: Icon(
            isRecording ? Icons.stop_rounded : Icons.mic_none,
            color: Colors.white,
            size: 30,
          ),
        ),
      ),
    );
  }
}

// Custom widget for the playback button with progress animation
class _PlaybackButton extends StatelessWidget {
  final double progress;
  final VoidCallback onTap;

  const _PlaybackButton({required this.progress, required this.onTap});

  @override
  Widget build(BuildContext context) {
    return GestureDetector(
      onTap: onTap,
      child: Stack(
        alignment: Alignment.center,
        children: [
          SizedBox(
            width: 50,
            height: 50,
            child: CircularProgressIndicator(
              value: progress,
              strokeWidth: 3,
              valueColor: const AlwaysStoppedAnimation<Color>(Colors.redAccent),
              backgroundColor: Colors.white.withValues(alpha: 0.3),
            ),
          ),
          const Icon(Icons.play_circle_fill, color: Colors.cyan, size: 40),
        ],
      ),
    );
  }
}

class _AnimatedNumberDisplay extends StatelessWidget {
  final double number;
  final String unit;
  final bool isPercentage;

  const _AnimatedNumberDisplay({
    required this.number,
    required this.unit,
    this.isPercentage = false,
  });

  @override
  Widget build(BuildContext context) {
    return TweenAnimationBuilder<double>(
      tween: Tween<double>(begin: 0, end: number),
      duration: const Duration(milliseconds: 1200),
      curve: Curves.easeOut,
      builder: (context, value, child) {
        return Text(
          '${isPercentage ? value.toStringAsFixed(0) : value.toStringAsFixed(2)}$unit',
          style: const TextStyle(
            color: AppStyles.textColor,
            fontWeight: FontWeight.bold,
            fontSize: 28,
            shadows: [
              Shadow(color: Colors.black, blurRadius: 2, offset: Offset(1, 1)),
            ],
          ),
        );
      },
    );
  }
}

class _FancyAnimatedNumberDisplay extends StatelessWidget {
  final double number;
  final Color color;

  const _FancyAnimatedNumberDisplay({
    required this.number,
    required this.color,
  });

  @override
  Widget build(BuildContext context) {
    return AnimatedFlipCounter(
      value: number,
      duration: const Duration(milliseconds: 1500),
      textStyle: TextStyle(
        color: color,
        fontWeight: FontWeight.bold,
        fontSize: 36,
        shadows: [
          Shadow(color: Colors.black.withValues(alpha: 0.8), blurRadius: 4, offset: const Offset(2, 2)),
          Shadow(color: color.withValues(alpha: 0.5), blurRadius: 8, offset: const Offset(0, 0)),
          Shadow(color: color.withValues(alpha: 0.3), blurRadius: 16, offset: const Offset(0, 0)),
        ],
      ),
      fractionDigits: 0,
    );
  }
}

class _FancyAnimatedPercentageDisplay extends StatelessWidget {
  final double percentage;
  final Color color;

  const _FancyAnimatedPercentageDisplay({
    required this.percentage,
    required this.color,
  });

  @override
  Widget build(BuildContext context) {
    return AnimatedFlipCounter(
      value: percentage,
      duration: const Duration(milliseconds: 1500),
      textStyle: TextStyle(
        color: color,
        fontWeight: FontWeight.bold,
        fontSize: 40,
        shadows: [
          Shadow(color: Colors.black.withValues(alpha: 0.8), blurRadius: 4, offset: const Offset(2, 2)),
          Shadow(color: color.withValues(alpha: 0.5), blurRadius: 8, offset: const Offset(0, 0)),
          Shadow(color: color.withValues(alpha: 0.3), blurRadius: 16, offset: const Offset(0, 0)),
        ],
      ),
      fractionDigits: 0,
    );
  }
}

class _FancyAnimatedTextDisplay extends StatefulWidget {
  final String text;
  final Color color;

  const _FancyAnimatedTextDisplay({
    required this.text,
    required this.color,
  });

  @override
  _FancyAnimatedTextDisplayState createState() => _FancyAnimatedTextDisplayState();
}

class _FancyAnimatedTextDisplayState extends State<_FancyAnimatedTextDisplay>
    with SingleTickerProviderStateMixin {
  late AnimationController _controller;
  late Animation<double> _fadeAnimation;

  @override
  void initState() {
    super.initState();
    _controller = AnimationController(
      duration: const Duration(milliseconds: 1500),
      vsync: this,
    );
    _fadeAnimation = Tween<double>(begin: 0.0, end: 1.0).animate(
      CurvedAnimation(parent: _controller, curve: Curves.easeOut),
    );
    _controller.forward();
  }

  @override
  void dispose() {
    _controller.dispose();
    super.dispose();
  }

  @override
  Widget build(BuildContext context) {
    return AnimatedBuilder(
      animation: _fadeAnimation,
      builder: (context, child) {
        return Opacity(
          opacity: _fadeAnimation.value,
          child: Text(
            widget.text,
            style: TextStyle(
              color: widget.color,
              fontSize: 36,
              fontWeight: FontWeight.w500,
              shadows: [
                Shadow(color: Colors.black.withValues(alpha: 0.8), blurRadius: 4, offset: const Offset(2, 2)),
                Shadow(color: widget.color.withValues(alpha: 0.5), blurRadius: 8, offset: const Offset(0, 0)),
                Shadow(color: widget.color.withValues(alpha: 0.3), blurRadius: 16, offset: const Offset(0, 0)),
              ],
            ),
          ),
        );
      },
    );
  }
}

class _DetailedPronunciationScores extends StatelessWidget {
  final PronunciationAssessmentResponse result;
  final Vocabulary card;
  final Widget Function({
    required BuildContext context,
    bool isHeader,
    required String label,
    required double score,
    required String tooltip,
  }) buildScoreRowWithTooltip;

  const _DetailedPronunciationScores({
    required this.result,
    required this.card,
    required this.buildScoreRowWithTooltip,
  });

  @override
  Widget build(BuildContext context) {
    // Create a map for easy lookup of feedback by Thai word
    final feedbackMap = {for (var fb in result.detailedFeedback) fb.word: fb};

    return Container(
      decoration: BoxDecoration(
        color: Colors.black.withValues(alpha: 0.3),
        borderRadius: BorderRadius.circular(12),
        border: Border.all(color: Colors.white.withValues(alpha: 0.1)),
      ),
      padding: const EdgeInsets.all(16),
      child: Column(
        crossAxisAlignment: CrossAxisAlignment.start,
        children: [
          const Text(
            'Detailed Breakdown',
            style: TextStyle(
              color: AppStyles.textColor,
              fontSize: 16,
              fontWeight: FontWeight.bold,
            ),
          ),
          const SizedBox(height: 12),
          buildScoreRowWithTooltip(
            context: context,
            label: 'Accuracy',
            score: result.accuracyScore / 100.0,
            tooltip: 'How correctly you pronounced the word',
          ),
          buildScoreRowWithTooltip(
            context: context,
            label: 'Fluency',
            score: result.fluencyScore / 100.0,
            tooltip: 'How smooth and natural your pronunciation sounds',
          ),
          buildScoreRowWithTooltip(
            context: context,
            label: 'Completeness',
            score: result.completenessScore / 100.0,
            tooltip: 'How much of the word you pronounced',
          ),
          const SizedBox(height: 16),
          // Word analysis - use backend detailed feedback directly
          if (result.detailedFeedback.isNotEmpty) ...[
            Text('Word Accuracy',
              style: GoogleFonts.lato(
                color: Colors.cyan.shade200,
                fontWeight: FontWeight.bold,
                fontSize: 16
              ),
            ),
            const SizedBox(height: 8),
            ...result.detailedFeedback.map((feedback) {
              return _BackendWordAnalysisRow(
                feedback: feedback,
              );
            }),
          ],
        ],
      ),
    );
  }
}

class _AzurePronunciationTips extends StatelessWidget {
  final PronunciationAssessmentResponse result;
  final Vocabulary vocabulary;

  const _AzurePronunciationTips({
    required this.result,
    required this.vocabulary,
  });

  @override
  Widget build(BuildContext context) {
    final tipSections = _generateTipSections(result);
    
    if (tipSections.isEmpty) {
      return const SizedBox.shrink();
    }

    return Container(
      decoration: BoxDecoration(
        gradient: LinearGradient(
          begin: Alignment.topLeft,
          end: Alignment.bottomRight,
          colors: [
            Colors.blue.withValues(alpha: 0.2),
            Colors.purple.withValues(alpha: 0.1),
          ],
        ),
        borderRadius: BorderRadius.circular(12),
        border: Border.all(color: Colors.blue.withValues(alpha: 0.3)),
      ),
      padding: const EdgeInsets.all(16),
      child: Column(
        crossAxisAlignment: CrossAxisAlignment.start,
        children: [
          const Row(
            children: [
              Icon(Icons.lightbulb_outline, color: Colors.amber, size: 20),
              SizedBox(width: 8),
              Text(
                'Pronunciation Tips',
                style: TextStyle(
                  color: AppStyles.textColor,
                  fontSize: 16,
                  fontWeight: FontWeight.bold,
                ),
              ),
            ],
          ),
          const SizedBox(height: 12),
          ...tipSections.expand((section) => [
            Text(
              section['title']!,
              style: const TextStyle(
                color: Colors.cyan,
                fontSize: 15,
                fontWeight: FontWeight.bold,
              ),
            ),
            const SizedBox(height: 6),
            ...section['tips']!.map((tip) => Padding(
              padding: const EdgeInsets.only(left: 12, bottom: 6),
              child: Row(
                crossAxisAlignment: CrossAxisAlignment.start,
                children: [
                  const Text('• ', style: TextStyle(color: Colors.amber)),
                  Expanded(
                    child: Text(
                      tip,
                      style: TextStyle(
                        color: AppStyles.textColor.withValues(alpha: 0.9),
                        fontSize: 14,
                      ),
                    ),
                  ),
                ],
              ),
            )),
            const SizedBox(height: 12),
          ]),
        ],
      ),
    );
  }

  List<Map<String, dynamic>> _generateTipSections(PronunciationAssessmentResponse result) {
    List<Map<String, dynamic>> sections = [];

    // Section 1: Word-Specific Issues
    final wordIssues = <String>[];
    final characterGuidance = <String>[];
    final generalAdvice = <String>[];

    // Analyze each word for specific issues
    final problematicWords = result.detailedFeedback
        .where((feedback) => feedback.accuracyScore < 80 || feedback.errorType != 'None')
        .toList();

    for (final feedback in problematicWords.take(3)) { // Limit to 3 worst words
      final transliteration = feedback.transliteration.isNotEmpty 
          ? feedback.transliteration 
          : vocabulary.wordMapping
              .where((mapping) => mapping.thai == feedback.word)
              .map((mapping) => mapping.transliteration)
              .firstOrNull ?? vocabulary.transliteration;
      
      switch (feedback.errorType) {
        case 'Omission':
          wordIssues.add('You missed "${feedback.word}" ($transliteration) - make sure to pronounce every word');
          break;
        case 'Insertion':
          wordIssues.add('Extra sounds added near "${feedback.word}" ($transliteration) - stick to the written text');
          break;
        case 'Mispronunciation':
          if (feedback.accuracyScore < 40) {
            wordIssues.add('"${feedback.word}" ($transliteration) needs significant work - practice slowly and repeatedly');
          } else if (feedback.accuracyScore < 60) {
            wordIssues.add('"${feedback.word}" ($transliteration) needs improvement - focus on clear articulation');
          } else {
            wordIssues.add('"${feedback.word}" ($transliteration) is close - just needs fine-tuning');
          }
          break;
        default:
          if (feedback.accuracyScore < 80) {
            wordIssues.add('Practice "${feedback.word}" ($transliteration) more (${feedback.accuracyScore.toInt()}% accuracy)');
          }
          break;
      }

      // Add character-specific guidance for this word
      final wordCharacterTips = _getWordSpecificCharacterGuidance(feedback.word, transliteration, feedback.errorType);
      characterGuidance.addAll(wordCharacterTips);
    }

    // Section 2: Overall Performance Advice
    if (result.pronunciationScore < 60) {
      generalAdvice.add('Start by practicing each syllable separately');
      generalAdvice.add('Use a mirror to watch your mouth position');
      generalAdvice.add('Listen to Thai audio repeatedly for reference');
    } else if (result.pronunciationScore < 75) {
      generalAdvice.add('Focus on distinguishing similar consonants');
      generalAdvice.add('Pay attention to tone pronunciation');
      generalAdvice.add('Don\'t drop final consonants');
    } else if (result.pronunciationScore < 85) {
      generalAdvice.add('Work on vowel length (short vs long)');
      generalAdvice.add('Practice tone precision');
      generalAdvice.add('Focus on natural rhythm');
    } else if (result.pronunciationScore < 95) {
      generalAdvice.add('Fine-tune subtle tone variations');
      generalAdvice.add('Work on natural speech flow');
      generalAdvice.add('Practice for consistency');
    } else {
      generalAdvice.add('Excellent pronunciation! You sound nearly native');
      generalAdvice.add('Keep practicing to maintain this level');
      generalAdvice.add('Try challenging yourself with longer phrases');
    }

    // Organize tips by category into sections
    if (wordIssues.isNotEmpty) {
      sections.add({
        'title': 'Word Issues',
        'tips': wordIssues,
      });
    }

    if (characterGuidance.isNotEmpty) {
      sections.add({
        'title': 'Character Pronunciation',
        'tips': characterGuidance.take(4).toList(),
      });
    }

    if (generalAdvice.isNotEmpty) {
      sections.add({
        'title': 'General Advice',
        'tips': generalAdvice.take(3).toList(),
      });
    }

    return sections;
  }

  List<String> _getWordSpecificCharacterGuidance(String thaiWord, String transliteration, String errorType) {
    List<String> guidance = [];
    
    // Analyze each character in the Thai word
    for (int i = 0; i < thaiWord.length; i++) {
      final char = thaiWord[i];
      final tip = _getCharacterTip(char);
      if (tip.isNotEmpty) {
        guidance.add('In "$thaiWord" ($transliteration): $tip');
      }
    }
    
    // Add transliteration-based guidance for common sound patterns
    if (transliteration.contains('th')) {
      guidance.add('For "th" sounds in "$thaiWord" ($transliteration): Keep tongue tip touching upper teeth, breathe out gently');
    }
    if (transliteration.contains('ph')) {
      guidance.add('For "ph" sounds in "$thaiWord" ($transliteration): Like "p" + puff of air, not "f" sound');
    }
    if (transliteration.contains('ng')) {
      guidance.add('For "ng" sounds in "$thaiWord" ($transliteration): Like end of "sing", but can start syllables in Thai');
    }
    if (transliteration.contains('r')) {
      guidance.add('For "r" sounds in "$thaiWord" ($transliteration): Roll your tongue tip lightly');
    }
    
    return guidance.take(2).toList(); // Limit to 2 most relevant tips per word
  }

  String _getCharacterTip(String char) {
    // Comprehensive character-specific guidance based on web research
    final tips = {
      // Aspirated vs Unaspirated pairs
      'ก': 'Make a "g" sound without puffing air',
      'ค': 'Like "k" + puff of air',
      'ป': 'Like "b" without voice, no air puff',
      'พ': 'Like "p" + strong puff of air',
      'ต': 'Like "d" but unvoiced, tongue tip to teeth',
      'ท': 'Like "t" + puff of air, tongue tip to teeth',
      'บ': 'Like "b" but unvoiced',
      'ภ': 'Like "ph" with strong aspiration',
      
      // Difficult consonants
      'ร': 'Roll tongue tip lightly, like Spanish "rr" but shorter',
      'ล': 'Lateral "l" - tongue sides down, tip touches roof',
      'ง': 'Like "ng" in "sing" - can start Thai syllables',
      'ญ': 'Soft "ny" sound, tongue touches soft palate',
      'ว': 'Like "w" but lips closer together',
      'ย': 'Like "y" in "yes"',
      
      // Retroflex consonants
      'ฏ': 'Tongue tip curled back to touch roof of mouth',
      'ฐ': 'Like ฏ but with aspiration',
      'ฎ': 'Retroflex "d" - tongue tip curled back',
      'ฑ': 'Like ฎ but with aspiration',
      
      // Sibilants
      'ส': 'Regular "s" sound',
      'ศ': 'Like "s" but tongue higher',
      'ษ': 'Retroflex "s" - tongue tip curled back',
      
      // Tone marks
      '่': 'Low tone - like disappointed "oh"',
      '้': 'Falling tone - start high, drop down',
      '๊': 'High tone - like surprised "eh?"',
      '๋': 'Rising tone - like questioning "hmm?"',
      
      // Vowels with unique sounds
      'ึ': 'Like "eu" in French "peu" - rounded lips, high tongue',
      'ื': 'Like "ue" - similar to ึ but longer',
      'ำ': 'Like "am" - quick "a" + "m"',
      'เ': 'Like "ay" in "say"',
      'แ': 'Like "ae" in "cat" but longer',
      'โ': 'Like "oh" but pure, no glide',
      'ใ': 'Like "ai" in "Thai"',
      'ไ': 'Like "ai" in "Thai"',
      
      // Final consonants (often silent or changed)
      'ด': 'At word end: stop abruptly, no release',
      'ส': 'At word end: becomes "t" sound',
      'จ': 'At word end: becomes "t" sound',
      'ซ': 'At word end: becomes "t" sound',
    };
    
    return tips[char] ?? '';
  }

  void _addCharacterSpecificGuidance(List<String> tips, String thaiWord, String transliteration, String context) {
    // Character-specific pronunciation guidance based on research
    final characterTips = <String>[];

    // Analyze each character in the Thai word for specific pronunciation guidance
    final chars = thaiWord.split('');
    
    for (int i = 0; i < chars.length; i++) {
      final char = chars[i];
      final guidance = _getCharacterPronunciationGuidance(char, context);
      if (guidance.isNotEmpty) {
        characterTips.add(guidance);
      }
    }

    // Add clustered consonant guidance
    if (thaiWord.contains(RegExp(r'[กขค][รลว]|[ปผพ][รลว]|[ตท][ร]'))) {
      characterTips.add('Consonant clusters: Both consonants contribute to the sound - don\'t drop either one');
    }

    // Add tone guidance based on word structure
    if (context == 'mispronunciation' && transliteration.isNotEmpty) {
      final toneGuidance = _getToneGuidance(thaiWord, transliteration);
      if (toneGuidance.isNotEmpty) {
        characterTips.add(toneGuidance);
      }
    }

    // Add up to 2 character-specific tips
    for (final tip in characterTips.take(2)) {
      tips.add(tip);
    }
  }

  String _getCharacterPronunciationGuidance(String char, String context) {
    // Comprehensive character guidance based on web research
    switch (char) {
      // Difficult consonants for English speakers
      case 'ร':
        return 'ร: Roll your tongue against the gum ridge behind your teeth - like Spanish "rr"';
      case 'ล':
        return 'ล: Touch tongue tip to gum ridge - different from ร (rolled R)';
      case 'จ':
        return 'จ: Unaspirated "ch" - like "j" in "John" but softer';
      case 'ช':
        return 'ช: Aspirated "ch" - with a puff of air, like "ch" in "church"';
      case 'ฉ':
        return 'ฉ: Softer aspirated "ch" - gentler than ช';
      case 'ง':
        return 'ง: "ng" sound - like "sing" but can start words in Thai';
      case 'ผ':
        return 'ผ: Soft aspirated "p" - gentler puff of air than พ';
      case 'พ':
        return 'พ: Strong aspirated "p" - like "p" in "pot" with air burst';
      case 'ป':
        return 'ป: Unaspirated "p" - like "p" in "spot" (no air puff)';
      case 'ท':
        return 'ท: Aspirated "t" - tongue against gum ridge with air';
      case 'ต':
        return 'ต: Unaspirated "t" - like "t" in "stop" (no air puff)';
      case 'ค':
        return 'ค: Aspirated "k" - like "k" in "kite" with air burst';
      case 'ก':
        return 'ก: Unaspirated "k" - like "g" in "go" but harder';
      
      // Tone marks
      case '่':
        return 'Low tone (่): Start slightly below normal pitch';
      case '้':
        return 'Falling tone (้): Start high, fall to low pitch';
      case '๊':
        return 'High tone (๊): Higher than normal pitch throughout';
      case '๋':
        return 'Rising tone (๋): Start low, rise above normal pitch';
        
      // Difficult vowels
      case 'ึ':
        return 'ึ: Unrounded central vowel - no English equivalent, practice with native audio';
      case 'ื':
        return 'ื: Long version of ึ - hold the unusual sound longer';
      case 'ำ':
        return 'ำ: Combined "am" sound - like "come" but with Thai "a"';
        
      // Final consonants (often dropped by learners)
      case 'บ':
      case 'ป':
      case 'พ':
      case 'ภ':
      case 'ฟ':
      case 'ผ':
        if (context == 'omission') {
          return 'Final consonant: Don\'t drop the final sound - unreleased but audible';
        }
        break;
        
      case 'ด':
      case 'ต':
      case 'ท':
      case 'ธ':
      case 'ฏ':
      case 'ฐ':
      case 'ฑ':
      case 'ฒ':
        if (context == 'omission') {
          return 'Final consonant: Stop airflow completely but don\'t release - like stopping mid-sound';
        }
        break;
        
      case 'ก':
      case 'ข':
      case 'ค':
      case 'ฆ':
        if (context == 'omission') {
          return 'Final consonant: Cut off airflow sharply - like a glottal stop';
        }
        break;
    }
    
    return '';
  }

  String _getToneGuidance(String thaiWord, String transliteration) {
    // Detect tone from transliteration marks
    if (transliteration.contains('่')) {
      return 'Low tone: Speak in a lower, flat pitch - like being bored';
    } else if (transliteration.contains('้')) {
      return 'Falling tone: Start high and drop - like "Oh no!"';
    } else if (transliteration.contains('๊')) {
      return 'High tone: Higher pitch throughout - like asking a question';
    } else if (transliteration.contains('๋')) {
      return 'Rising tone: Start low and rise - like "Really?"';
    } else {
      return 'Mid tone: Normal speaking pitch - neutral and relaxed';
    }
  }
}<|MERGE_RESOLUTION|>--- conflicted
+++ resolved
@@ -17,7 +17,6 @@
 import 'package:path_provider/path_provider.dart';
 import 'package:flame_audio/flame_audio.dart';
 import 'package:babblelon/providers/game_providers.dart';
-import '../services/background_audio_service.dart';
 import 'package:babblelon/models/assessment_model.dart';
 import 'package:babblelon/services/api_service.dart';
 import 'package:babblelon/services/posthog_service.dart';
@@ -36,7 +35,6 @@
 import 'package:babblelon/models/local_storage_models.dart' as isar_models;
 import 'package:babblelon/widgets/shared/app_styles.dart';
 import 'package:babblelon/widgets/defeat_dialog.dart';
-import '../services/tutorial_service.dart';
 
 // --- Item Data Structure ---
 class BattleItem {
@@ -115,9 +113,6 @@
   late final ApiService _apiService;
   late final EchoAudioService _echoAudioService;
   final GlobalKey<FloatingDamageOverlayState> damageOverlayKey = GlobalKey<FloatingDamageOverlayState>();
-  
-  // Background audio service for unified audio control
-  final BackgroundAudioService _audioService = BackgroundAudioService();
   bool _isRecording = false;
   bool _isLoading = false;
   bool _showProjectile = false;
@@ -159,19 +154,6 @@
     }
   }
 
-  /// Handle music setting changes from the settings screen
-  void _handleMusicSettingChange(bool musicEnabled) {
-    if (musicEnabled) {
-      // Resume boss fight background music if not already playing
-      if (!_audioService.isMusicPlaying) {
-        _audioService.playBossFightMusic();
-      }
-    } else {
-      // Stop background music when disabled
-      _audioService.stopBackgroundMusic();
-    }
-  }
-
   @override
   void initState() {
     super.initState();
@@ -181,15 +163,6 @@
     _echoAudioService = EchoAudioService();
     _initializeRecorder();
     
-<<<<<<< HEAD
-    // Get initial values before callback to avoid ref usage after disposal
-    final initialPlayerHealth = ref.read(playerHealthProvider);
-    final gameState = ref.read(gameStateProvider);
-    
-    // Debug: Check game state values
-    debugPrint('BossFightScreen: gameState.musicEnabled = ${gameState.musicEnabled}');
-    debugPrint('BossFightScreen: gameState.soundEffectsEnabled = ${gameState.soundEffectsEnabled}');
-=======
     // Track boss fight start
     PostHogService.trackBossFight(
       event: 'start',
@@ -200,45 +173,20 @@
         'boss_difficulty': 'normal', // Default difficulty since BossData doesn't have difficulty property
       },
     );
->>>>>>> 0e646eb0
     
     // Initialize and start boss fight background music
-    WidgetsBinding.instance.addPostFrameCallback((_) async {
-      if (!mounted) return;
-      
-      await _audioService.initialize(
-        musicEnabled: gameState.musicEnabled,
-        soundEffectsEnabled: gameState.soundEffectsEnabled,
-      );
-      await _audioService.playBossFightMusic();
-      
-      // Trigger boss fight tutorial after initialization
-      _triggerBossFightTutorial();
-
-      // Start tracking battle metrics with stored values
-      if (mounted) {
-        ref.read(battleTrackingProvider.notifier).startBattle(
-              playerStartingHealth: initialPlayerHealth,
-              bossMaxHealth: widget.bossData.maxHealth,
-            );
-      }
+    WidgetsBinding.instance.addPostFrameCallback((_) {
+      FlameAudio.bgm.stop(); // Stop any previous music
+      FlameAudio.bgm.play('bg/background_tuktukbossfight.wav', volume: 0.5);
+
+      // Start tracking battle metrics
+      ref.read(battleTrackingProvider.notifier).startBattle(
+            playerStartingHealth: ref.read(playerHealthProvider),
+            bossMaxHealth: widget.bossData.maxHealth,
+          );
           
       // Pre-load sound effects that will be used in dialogs to avoid lag
       _preloadSoundEffects();
-    });
-  }
-  
-  void _triggerBossFightTutorial() async {
-    // Wait a bit for screen to fully load
-    Future.delayed(const Duration(milliseconds: 1500), () async {
-      if (mounted) {
-        try {
-          final tutorialManager = TutorialManager(context: context, ref: ref);
-          await tutorialManager.startTutorial(TutorialTrigger.bossFight);
-        } catch (e) {
-          // Context might be disposed, skip tutorial
-        }
-      }
     });
   }
 
@@ -994,17 +942,17 @@
                   builder: (context, child) {
                     if (animation.value < 0.5) {
                       return Container(
-                        color: Colors.black.withValues(alpha: animation.value * 2),
+                        color: Colors.black.withOpacity(animation.value * 2),
                         child: Opacity(
-                          opacity: (1 - (animation.value * 2)).clamp(0.0, 1.0),
+                          opacity: 1 - (animation.value * 2),
                           child: const SizedBox.expand(),
                         ),
                       );
                     } else {
                       return Container(
-                        color: Colors.black.withValues(alpha: (2 - (animation.value * 2)).clamp(0.0, 1.0)),
+                        color: Colors.black.withOpacity(2 - (animation.value * 2)),
                         child: Opacity(
-                          opacity: ((animation.value - 0.5) * 2).clamp(0.0, 1.0),
+                          opacity: (animation.value - 0.5) * 2,
                           child: child,
                         ),
                       );
@@ -1134,13 +1082,6 @@
     final animationState = ref.watch(animationStateProvider);
     final vocabularyAsyncValue = ref.watch(bossVocabularyProvider(widget.bossData.vocabularyPath));
     final screenWidth = MediaQuery.of(context).size.width;
-    
-    // Listen for music setting changes
-    ref.listen<GameStateData>(gameStateProvider, (previous, next) {
-      if (previous?.musicEnabled != next.musicEnabled) {
-        _handleMusicSettingChange(next.musicEnabled);
-      }
-    });
 
     return FloatingDamageOverlay(
       key: damageOverlayKey,
@@ -1272,7 +1213,7 @@
               Divider(
                 height: 1.5,
                 thickness: 1.5,
-                color: Colors.grey.shade900.withValues(alpha: 0.95),
+                color: Colors.grey.shade900.withOpacity(0.95),
               ),
               vocabularyAsyncValue.when(
                 loading: () => const Center(child: Padding(
@@ -1301,8 +1242,8 @@
                     decoration: BoxDecoration(
                       gradient: LinearGradient(
                         colors: [
-                          Colors.grey.shade900.withValues(alpha: 0.95),
-                          Colors.grey.shade800.withValues(alpha: 0.98),
+                          Colors.grey.shade900.withOpacity(0.95),
+                          Colors.grey.shade800.withOpacity(0.98),
                         ],
                         begin: Alignment.topCenter,
                         end: Alignment.bottomCenter,
@@ -1378,7 +1319,7 @@
                         borderRadius: BorderRadius.circular(20),
                         boxShadow: widget.attackItem.isSpecial ? [
                           BoxShadow(
-                            color: Colors.yellow.withValues(alpha: 0.7),
+                            color: Colors.yellow.withOpacity(0.7),
                             blurRadius: 20,
                             spreadRadius: 8,
                           ),
@@ -1412,7 +1353,7 @@
                             borderRadius: BorderRadius.circular(40),
                             boxShadow: widget.defenseItem.isSpecial ? [
                               BoxShadow(
-                                color: Colors.yellow.withValues(alpha: 0.7),
+                                color: Colors.yellow.withOpacity(0.7),
                                 blurRadius: 20,
                                 spreadRadius: 5,
                               ),
@@ -1726,7 +1667,7 @@
         width: 320,
         padding: const EdgeInsets.all(24),
         decoration: BoxDecoration(
-          color: Colors.black.withValues(alpha: 0.85),
+          color: Colors.black.withOpacity(0.85),
           borderRadius: BorderRadius.circular(20),
         ),
         child: Column(
@@ -1764,7 +1705,7 @@
             const SizedBox(height: 24),
             ElevatedButton(
               style: ElevatedButton.styleFrom(
-                backgroundColor: Colors.redAccent.withValues(alpha: 0.8),
+                backgroundColor: Colors.redAccent.withOpacity(0.8),
                 minimumSize: const Size(double.infinity, 50),
                 shape: RoundedRectangleBorder(
                   borderRadius: BorderRadius.circular(15.0),
@@ -1786,7 +1727,7 @@
             const SizedBox(height: 16),
             ElevatedButton(
               style: ElevatedButton.styleFrom(
-                backgroundColor: Colors.grey.withValues(alpha: 0.3),
+                backgroundColor: Colors.grey.withOpacity(0.3),
                 minimumSize: const Size(double.infinity, 50),
                 shape: RoundedRectangleBorder(
                   borderRadius: BorderRadius.circular(15.0),
@@ -2314,9 +2255,9 @@
                         fontWeight: FontWeight.bold,
                         fontSize: 36,
                         shadows: [
-                          Shadow(color: Colors.black.withValues(alpha: 0.8), blurRadius: 4, offset: const Offset(2, 2)),
-                          Shadow(color: Colors.cyanAccent.withValues(alpha: 0.5), blurRadius: 8, offset: const Offset(0, 0)),
-                          Shadow(color: Colors.cyanAccent.withValues(alpha: 0.3), blurRadius: 16, offset: const Offset(0, 0)),
+                          Shadow(color: Colors.black.withOpacity(0.8), blurRadius: 4, offset: const Offset(2, 2)),
+                          Shadow(color: Colors.cyanAccent.withOpacity(0.5), blurRadius: 8, offset: const Offset(0, 0)),
+                          Shadow(color: Colors.cyanAccent.withOpacity(0.3), blurRadius: 16, offset: const Offset(0, 0)),
                         ],
                       ),
                       fractionDigits: 0,
@@ -2337,7 +2278,7 @@
                       fontWeight: FontWeight.bold,
                       shadows: [
                         Shadow(
-                          color: Colors.black.withValues(alpha: 0.5),
+                          color: Colors.black.withOpacity(0.5),
                           blurRadius: 3,
                           offset: const Offset(1, 1),
                         ),
@@ -2394,7 +2335,7 @@
               begin: Alignment.topCenter,
               end: Alignment.bottomCenter,
               colors: [
-                isAttackTurn ? Colors.red.withValues(alpha: 0.1) : Colors.blue.withValues(alpha: 0.1),
+                isAttackTurn ? Colors.red.withOpacity(0.1) : Colors.blue.withOpacity(0.1),
                 Colors.transparent,
               ],
             ),
@@ -2447,9 +2388,9 @@
                       fontWeight: FontWeight.bold,
                       fontSize: 40,
                       shadows: [
-                        Shadow(color: Colors.black.withValues(alpha: 0.8), blurRadius: 4, offset: const Offset(2, 2)),
-                        Shadow(color: actionColor.withValues(alpha: 0.5), blurRadius: 8, offset: const Offset(0, 0)),
-                        Shadow(color: actionColor.withValues(alpha: 0.3), blurRadius: 16, offset: const Offset(0, 0)),
+                        Shadow(color: Colors.black.withOpacity(0.8), blurRadius: 4, offset: const Offset(2, 2)),
+                        Shadow(color: actionColor.withOpacity(0.5), blurRadius: 8, offset: const Offset(0, 0)),
+                        Shadow(color: actionColor.withOpacity(0.3), blurRadius: 16, offset: const Offset(0, 0)),
                       ],
                     ),
                     fractionDigits: 0,
@@ -2576,9 +2517,9 @@
           child: Container(
             padding: const EdgeInsets.symmetric(horizontal: 12, vertical: 8),
             decoration: BoxDecoration(
-              color: Colors.grey.shade800.withValues(alpha: 0.3),
+              color: Colors.grey.shade800.withOpacity(0.3),
               borderRadius: BorderRadius.circular(8),
-              border: Border.all(color: Colors.grey.shade600.withValues(alpha: 0.5)),
+              border: Border.all(color: Colors.grey.shade600.withOpacity(0.5)),
             ),
             child: Row(
               mainAxisSize: MainAxisSize.min,
@@ -2717,7 +2658,7 @@
                 if (mapping.translation.isNotEmpty)
                   Text('"${mapping.translation}"',
                       style: TextStyle(
-                          color: Colors.cyan.shade200.withValues(alpha: 0.8),
+                          color: Colors.cyan.shade200.withOpacity(0.8),
                           fontSize: 10,
                           fontStyle: FontStyle.italic)),
               ],
@@ -3017,7 +2958,7 @@
             Text(
               card.slang!,
               style: GoogleFonts.lato(
-                color: Colors.white.withValues(alpha: 0.9),
+                color: Colors.white.withOpacity(0.9),
                 fontSize: 14,
               ),
             ),
@@ -3043,7 +2984,7 @@
         width: 60,
         height: 60,
         decoration: BoxDecoration(
-          color: isRecording ? Colors.redAccent.withValues(alpha: 0.8) : Colors.red,
+          color: isRecording ? Colors.redAccent.withOpacity(0.8) : Colors.red,
           shape: BoxShape.circle,
           border: Border.all(color: Colors.white, width: 3),
         ),
@@ -3080,7 +3021,7 @@
               value: progress,
               strokeWidth: 3,
               valueColor: const AlwaysStoppedAnimation<Color>(Colors.redAccent),
-              backgroundColor: Colors.white.withValues(alpha: 0.3),
+              backgroundColor: Colors.white.withOpacity(0.3),
             ),
           ),
           const Icon(Icons.play_circle_fill, color: Colors.cyan, size: 40),
@@ -3143,9 +3084,9 @@
         fontWeight: FontWeight.bold,
         fontSize: 36,
         shadows: [
-          Shadow(color: Colors.black.withValues(alpha: 0.8), blurRadius: 4, offset: const Offset(2, 2)),
-          Shadow(color: color.withValues(alpha: 0.5), blurRadius: 8, offset: const Offset(0, 0)),
-          Shadow(color: color.withValues(alpha: 0.3), blurRadius: 16, offset: const Offset(0, 0)),
+          Shadow(color: Colors.black.withOpacity(0.8), blurRadius: 4, offset: const Offset(2, 2)),
+          Shadow(color: color.withOpacity(0.5), blurRadius: 8, offset: const Offset(0, 0)),
+          Shadow(color: color.withOpacity(0.3), blurRadius: 16, offset: const Offset(0, 0)),
         ],
       ),
       fractionDigits: 0,
@@ -3172,9 +3113,9 @@
         fontWeight: FontWeight.bold,
         fontSize: 40,
         shadows: [
-          Shadow(color: Colors.black.withValues(alpha: 0.8), blurRadius: 4, offset: const Offset(2, 2)),
-          Shadow(color: color.withValues(alpha: 0.5), blurRadius: 8, offset: const Offset(0, 0)),
-          Shadow(color: color.withValues(alpha: 0.3), blurRadius: 16, offset: const Offset(0, 0)),
+          Shadow(color: Colors.black.withOpacity(0.8), blurRadius: 4, offset: const Offset(2, 2)),
+          Shadow(color: color.withOpacity(0.5), blurRadius: 8, offset: const Offset(0, 0)),
+          Shadow(color: color.withOpacity(0.3), blurRadius: 16, offset: const Offset(0, 0)),
         ],
       ),
       fractionDigits: 0,
@@ -3233,9 +3174,9 @@
               fontSize: 36,
               fontWeight: FontWeight.w500,
               shadows: [
-                Shadow(color: Colors.black.withValues(alpha: 0.8), blurRadius: 4, offset: const Offset(2, 2)),
-                Shadow(color: widget.color.withValues(alpha: 0.5), blurRadius: 8, offset: const Offset(0, 0)),
-                Shadow(color: widget.color.withValues(alpha: 0.3), blurRadius: 16, offset: const Offset(0, 0)),
+                Shadow(color: Colors.black.withOpacity(0.8), blurRadius: 4, offset: const Offset(2, 2)),
+                Shadow(color: widget.color.withOpacity(0.5), blurRadius: 8, offset: const Offset(0, 0)),
+                Shadow(color: widget.color.withOpacity(0.3), blurRadius: 16, offset: const Offset(0, 0)),
               ],
             ),
           ),
@@ -3269,9 +3210,9 @@
 
     return Container(
       decoration: BoxDecoration(
-        color: Colors.black.withValues(alpha: 0.3),
+        color: Colors.black.withOpacity(0.3),
         borderRadius: BorderRadius.circular(12),
-        border: Border.all(color: Colors.white.withValues(alpha: 0.1)),
+        border: Border.all(color: Colors.white.withOpacity(0.1)),
       ),
       padding: const EdgeInsets.all(16),
       child: Column(
@@ -3350,12 +3291,12 @@
           begin: Alignment.topLeft,
           end: Alignment.bottomRight,
           colors: [
-            Colors.blue.withValues(alpha: 0.2),
-            Colors.purple.withValues(alpha: 0.1),
+            Colors.blue.withOpacity(0.2),
+            Colors.purple.withOpacity(0.1),
           ],
         ),
         borderRadius: BorderRadius.circular(12),
-        border: Border.all(color: Colors.blue.withValues(alpha: 0.3)),
+        border: Border.all(color: Colors.blue.withOpacity(0.3)),
       ),
       padding: const EdgeInsets.all(16),
       child: Column(
@@ -3396,7 +3337,7 @@
                     child: Text(
                       tip,
                       style: TextStyle(
-                        color: AppStyles.textColor.withValues(alpha: 0.9),
+                        color: AppStyles.textColor.withOpacity(0.9),
                         fontSize: 14,
                       ),
                     ),
