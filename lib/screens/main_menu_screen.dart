import 'package:babblelon/models/boss_data.dart';
import 'package:babblelon/screens/boss_fight_screen.dart';
import 'package:babblelon/screens/game_screen.dart';
import 'package:babblelon/game/babblelon_game.dart';
import 'package:flutter/material.dart';
import 'package:flame_audio/flame_audio.dart';
import 'package:flutter_riverpod/flutter_riverpod.dart';
import 'package:babblelon/providers/game_providers.dart';
import 'package:babblelon/widgets/victory_report_dialog.dart';
import 'package:babblelon/widgets/defeat_dialog.dart';
import 'package:babblelon/widgets/character_tracing_test_widget.dart';
import 'package:babblelon/providers/battle_providers.dart';
<<<<<<< HEAD
import 'package:babblelon/widgets/warm_babbleon_title.dart';
=======
import 'package:babblelon/services/posthog_service.dart';
import 'package:babblelon/widgets/stt_translation_test_widget.dart';
>>>>>>> 0e646eb0

class MainMenuScreen extends ConsumerWidget {
  const MainMenuScreen({super.key});

  @override
  Widget build(BuildContext context, WidgetRef ref) {
    final soundEffectsEnabled = ref.read(gameStateProvider).soundEffectsEnabled;
    
    // Track screen view
    PostHogService.trackGameEvent(
      event: 'screen_view',
      screen: 'main_menu',
      additionalProperties: {
        'sound_effects_enabled': soundEffectsEnabled,
      },
    );
    
    return Scaffold(
      body: Container(
        decoration: const BoxDecoration(
          image: DecorationImage(
            image: AssetImage('assets/images/background/yaowarat_bg1.png'),
            fit: BoxFit.cover,
          ),
        ),
        child: Center(
          child: Column(
            mainAxisAlignment: MainAxisAlignment.center,
            children: [
              const WarmBabbleOnTitle(),
              const SizedBox(height: 50),
              ElevatedButton(
                onPressed: () {
                  ref.playButtonSound();
                  
                  // Track screen navigation
                  PostHogService.trackGameEvent(
                    event: 'screen_navigation',
                    screen: 'game_screen',
                    additionalProperties: {
                      'from_screen': 'main_menu',
                      'navigation_type': 'start_game',
                    },
                  );
                  
                  Navigator.push(
                    context,
                    PageRouteBuilder(
                      pageBuilder: (context, animation, secondaryAnimation) => const GameScreen(),
                      transitionsBuilder: (context, animation, secondaryAnimation, child) {
                        return AnimatedBuilder(
                          animation: animation,
                          builder: (context, child) {
                            // First half: fade to black
                            if (animation.value < 0.5) {
                              return Container(
                                color: Colors.black.withValues(alpha: animation.value * 2),
                                child: Opacity(
                                  opacity: (1 - (animation.value * 2)).clamp(0.0, 1.0),
                                  child: const SizedBox.expand(),
                                ),
                              );
                            }
                            // Second half: fade in new screen
                            else {
                              return Container(
                                color: Colors.black.withValues(alpha: (2 - (animation.value * 2)).clamp(0.0, 1.0)),
                                child: Opacity(
                                  opacity: ((animation.value - 0.5) * 2).clamp(0.0, 1.0),
                                  child: child,
                                ),
                              );
                            }
                          },
                          child: child,
                        );
                      },
                      transitionDuration: const Duration(milliseconds: 1200),
                    ),
                  );
                },
                child: const Text('Start Game'),
              ),
              const SizedBox(height: 20),
              ElevatedButton(
                onPressed: () {
                  // Define the test boss data here
                  const tuktukBoss = BossData(
                    name: "Tuk-Tuk Monster",
                    spritePath: 'assets/images/bosses/tuktuk/sprite_tuktukmonster.png',
                    maxHealth: 500,
                    vocabularyPath: 'assets/data/beginner_food_vocabulary.json',
                    backgroundPath: 'assets/images/background/bossfight_tuktuk_bg.png',
                  );

                  // Create test items for the boss fight
                  const testAttackItem = BattleItem(
                    name: 'Test Attack Item',
                    assetPath: 'assets/images/items/steambun_regular.png',
                  );
                  const testDefenseItem = BattleItem(
                    name: 'Test Defense Item', 
                    assetPath: 'assets/images/items/porkbelly_regular.png',
                  );
                  
                  ref.playButtonSound();
                  
                  // Track boss fight navigation
                  PostHogService.trackGameEvent(
                    event: 'screen_navigation',
                    screen: 'boss_fight',
                    additionalProperties: {
                      'from_screen': 'main_menu',
                      'navigation_type': 'test_boss_fight',
                      'boss_name': tuktukBoss.name,
                    },
                  );
                  
                  Navigator.push(
                    context,
                    PageRouteBuilder(
                      pageBuilder: (context, animation, secondaryAnimation) => BossFightScreen(
                        bossData: tuktukBoss,
                        attackItem: testAttackItem,
                        defenseItem: testDefenseItem,
                        game: BabblelonGame(character: 'male'), // Add character parameter for test
                      ),
                      transitionsBuilder: (context, animation, secondaryAnimation, child) {
                        return AnimatedBuilder(
                          animation: animation,
                          builder: (context, child) {
                            // First half: fade to black
                            if (animation.value < 0.5) {
                              return Container(
                                color: Colors.black.withValues(alpha: animation.value * 2),
                                child: Opacity(
                                  opacity: (1 - (animation.value * 2)).clamp(0.0, 1.0),
                                  child: const SizedBox.expand(),
                                ),
                              );
                            }
                            // Second half: fade in new screen
                            else {
                              return Container(
                                color: Colors.black.withValues(alpha: (2 - (animation.value * 2)).clamp(0.0, 1.0)),
                                child: Opacity(
                                  opacity: ((animation.value - 0.5) * 2).clamp(0.0, 1.0),
                                  child: child,
                                ),
                              );
                            }
                          },
                          child: child,
                        );
                      },
                      transitionDuration: const Duration(milliseconds: 1200),
                    ),
                  );
                },
                child: const Text('Go to Boss Fight (Test)'),
              ),
              const SizedBox(height: 20),
              ElevatedButton(
                onPressed: () => _showVictoryDialog(context),
                child: const Text('Test Victory Dialog'),
              ),
              const SizedBox(height: 10),
              ElevatedButton(
                onPressed: () => _showDefeatDialog(context),
                child: const Text('Test Defeat Dialog'),
              ),
              const SizedBox(height: 20),
              ElevatedButton(
                onPressed: () {
                  ref.playButtonSound();
                  showDialog(
                    context: context,
                    builder: (context) => const CharacterTracingTestWidget(),
                  );
                },
                style: ElevatedButton.styleFrom(
                  backgroundColor: const Color(0xFF4ECCA3),
                  foregroundColor: Colors.black,
                ),
                child: const Text('Test Character Tracing'),
              ),
              const SizedBox(height: 10),
              ElevatedButton(
                onPressed: () {
                  ref.playButtonSound();
                  
                  // Track navigation
                  PostHogService.trackGameEvent(
                    event: 'screen_navigation',
                    screen: 'stt_translation_test',
                    additionalProperties: {
                      'from_screen': 'main_menu',
                      'navigation_type': 'test_stt_translation',
                    },
                  );
                  
                  Navigator.push(
                    context,
                    MaterialPageRoute(
                      builder: (context) => const STTTranslationTestWidget(),
                    ),
                  );
                },
                style: ElevatedButton.styleFrom(
                  backgroundColor: Colors.purple.shade700,
                  foregroundColor: Colors.white,
                ),
                child: const Text('Test STT/Translation Services'),
              ),
            ],
          ),
        ),
      ),
    );
  }

  void _showVictoryDialog(BuildContext context) {
    final mockMetrics = BattleMetrics(
      battleStartTime: DateTime.now().subtract(const Duration(minutes: 5, seconds: 30)),
      pronunciationScores: [95.0, 88.5, 92.0, 78.0, 65.5],
      maxStreak: 7,
      totalDamageDealt: 150.0,
      finalPlayerHealth: 85,
      playerStartingHealth: 100,
      bossMaxHealth: 200,
      wordScores: {
        'hello': 95,
        'world': 88,
        'food': 92,
        'water': 78,
        'thank you': 65,
      },
      wordsUsed: {'hello', 'world', 'food', 'water', 'thank you'},
      wordFailureCount: {
        'water': 2,
        'thank you': 1,
      },
      expGained: 250,
      goldEarned: 150,
      newlyMasteredWords: {'hello', 'world', 'food'},
    );

    showDialog(
      context: context,
      builder: (context) => VictoryReportDialog(metrics: mockMetrics),
    );
  }

  void _showDefeatDialog(BuildContext context) {
    final mockDefeatMetrics = BattleMetrics(
      battleStartTime: DateTime.now().subtract(const Duration(minutes: 3, seconds: 15)),
      pronunciationScores: [65.0, 72.5, 58.0, 69.5, 61.0],
      maxStreak: 2,
      totalDamageDealt: 75.0,
      finalPlayerHealth: 0,
      playerStartingHealth: 100,
      bossMaxHealth: 200,
      wordScores: {
        'hello': 65,
        'water': 72,
        'chicken': 58,
        'spicy': 69,
        'rice': 61,
      },
      wordsUsed: {'hello', 'water', 'chicken', 'spicy', 'rice'},
      wordFailureCount: {
        'spicy': 3,
        'chicken': 2,
        'rice': 1,
      },
      expGained: 25,
      goldEarned: 10,
      newlyMasteredWords: {},
    );

    showDialog(
      context: context,
      builder: (context) => DefeatDialog(metrics: mockDefeatMetrics),
    );
  }
} <|MERGE_RESOLUTION|>--- conflicted
+++ resolved
@@ -1,5 +1,6 @@
 import 'package:babblelon/models/boss_data.dart';
 import 'package:babblelon/screens/boss_fight_screen.dart';
+import 'package:babblelon/screens/loading_screen.dart';
 import 'package:babblelon/screens/game_screen.dart';
 import 'package:babblelon/game/babblelon_game.dart';
 import 'package:flutter/material.dart';
@@ -10,12 +11,8 @@
 import 'package:babblelon/widgets/defeat_dialog.dart';
 import 'package:babblelon/widgets/character_tracing_test_widget.dart';
 import 'package:babblelon/providers/battle_providers.dart';
-<<<<<<< HEAD
-import 'package:babblelon/widgets/warm_babbleon_title.dart';
-=======
 import 'package:babblelon/services/posthog_service.dart';
 import 'package:babblelon/widgets/stt_translation_test_widget.dart';
->>>>>>> 0e646eb0
 
 class MainMenuScreen extends ConsumerWidget {
   const MainMenuScreen({super.key});
@@ -45,7 +42,21 @@
           child: Column(
             mainAxisAlignment: MainAxisAlignment.center,
             children: [
-              const WarmBabbleOnTitle(),
+              const Text(
+                'BabbleOn',
+                style: TextStyle(
+                  fontSize: 64,
+                  fontWeight: FontWeight.bold,
+                  color: Colors.white,
+                  shadows: [
+                    Shadow(
+                      blurRadius: 10.0,
+                      color: Colors.black,
+                      offset: Offset(5.0, 5.0),
+                    ),
+                  ],
+                ),
+              ),
               const SizedBox(height: 50),
               ElevatedButton(
                 onPressed: () {
@@ -64,7 +75,7 @@
                   Navigator.push(
                     context,
                     PageRouteBuilder(
-                      pageBuilder: (context, animation, secondaryAnimation) => const GameScreen(),
+                      pageBuilder: (context, animation, secondaryAnimation) => GameScreen(),
                       transitionsBuilder: (context, animation, secondaryAnimation, child) {
                         return AnimatedBuilder(
                           animation: animation,
@@ -72,9 +83,9 @@
                             // First half: fade to black
                             if (animation.value < 0.5) {
                               return Container(
-                                color: Colors.black.withValues(alpha: animation.value * 2),
+                                color: Colors.black.withOpacity(animation.value * 2),
                                 child: Opacity(
-                                  opacity: (1 - (animation.value * 2)).clamp(0.0, 1.0),
+                                  opacity: 1 - (animation.value * 2),
                                   child: const SizedBox.expand(),
                                 ),
                               );
@@ -82,9 +93,9 @@
                             // Second half: fade in new screen
                             else {
                               return Container(
-                                color: Colors.black.withValues(alpha: (2 - (animation.value * 2)).clamp(0.0, 1.0)),
+                                color: Colors.black.withOpacity(2 - (animation.value * 2)),
                                 child: Opacity(
-                                  opacity: ((animation.value - 0.5) * 2).clamp(0.0, 1.0),
+                                  opacity: (animation.value - 0.5) * 2,
                                   child: child,
                                 ),
                               );
@@ -141,7 +152,7 @@
                         bossData: tuktukBoss,
                         attackItem: testAttackItem,
                         defenseItem: testDefenseItem,
-                        game: BabblelonGame(character: 'male'), // Add character parameter for test
+                        game: BabblelonGame(),
                       ),
                       transitionsBuilder: (context, animation, secondaryAnimation, child) {
                         return AnimatedBuilder(
@@ -150,9 +161,9 @@
                             // First half: fade to black
                             if (animation.value < 0.5) {
                               return Container(
-                                color: Colors.black.withValues(alpha: animation.value * 2),
+                                color: Colors.black.withOpacity(animation.value * 2),
                                 child: Opacity(
-                                  opacity: (1 - (animation.value * 2)).clamp(0.0, 1.0),
+                                  opacity: 1 - (animation.value * 2),
                                   child: const SizedBox.expand(),
                                 ),
                               );
@@ -160,9 +171,9 @@
                             // Second half: fade in new screen
                             else {
                               return Container(
-                                color: Colors.black.withValues(alpha: (2 - (animation.value * 2)).clamp(0.0, 1.0)),
+                                color: Colors.black.withOpacity(2 - (animation.value * 2)),
                                 child: Opacity(
-                                  opacity: ((animation.value - 0.5) * 2).clamp(0.0, 1.0),
+                                  opacity: (animation.value - 0.5) * 2,
                                   child: child,
                                 ),
                               );
