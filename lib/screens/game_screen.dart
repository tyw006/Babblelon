--- conflicted
+++ resolved
@@ -7,23 +7,18 @@
 import '../widgets/info_popup_overlay.dart';
 import 'package:flame_riverpod/flame_riverpod.dart';
 import '../providers/game_providers.dart';
-import '../models/popup_models.dart';
 import 'package:flutter_riverpod/flutter_riverpod.dart';
 import 'dart:io';
 import 'main_menu_screen.dart';
 import 'package:flame_audio/flame_audio.dart';
 import '../services/game_initialization_service.dart';
-<<<<<<< HEAD
-import 'package:shared_preferences/shared_preferences.dart';
-import '../services/tutorial_service.dart';
-=======
 import '../services/posthog_service.dart';
->>>>>>> 0e646eb0
 
 final GlobalKey<RiverpodAwareGameWidgetState<BabblelonGame>> gameWidgetKey = GlobalKey<RiverpodAwareGameWidgetState<BabblelonGame>>();
 
 class GameScreen extends StatefulWidget {
-  const GameScreen({super.key});
+  GameScreen({super.key});
+  final BabblelonGame _game = BabblelonGame();
 
   @override
   State<GameScreen> createState() => _GameScreenState();
@@ -32,7 +27,6 @@
 class _GameScreenState extends State<GameScreen> {
   late WidgetRef _ref;
   late final AppLifecycleListener _listener;
-  BabblelonGame? _game;
 
   @override
   void initState() {
@@ -40,9 +34,6 @@
     _listener = AppLifecycleListener(
       onExitRequested: _onExitRequested,
     );
-<<<<<<< HEAD
-    _initializeGame();
-=======
     
     // Track screen view
     PostHogService.trackGameEvent(
@@ -53,45 +44,10 @@
       },
     );
     
->>>>>>> 0e646eb0
     // Start background initialization (non-blocking)
     _initializeGameAssetsInBackground();
   }
-
-  Future<void> _initializeGame() async {
-    final prefs = await SharedPreferences.getInstance();
-    final character = prefs.getString('selected_character') ?? 'male';
-    setState(() {
-      _game = BabblelonGame(character: character);
-    });
-    
-    // Bangkok tutorial will be triggered when game loading completes (via provider listener)
-  }
   
-  void _triggerBangkokTutorial() {
-    // Trigger tutorial immediately after game loads
-    if (mounted && _game != null) {
-      try {
-        final tutorialManager = TutorialManager(context: context, ref: _ref);
-        tutorialManager.startTutorial(TutorialTrigger.npcInteraction);
-      } catch (e) {
-        // Context might be disposed, skip tutorial
-      }  
-    }
-  }
-  
-  void _showPortalTutorial() async {
-    if (mounted && _game != null) {
-      try {
-        // Show tutorial without pausing game or affecting background music
-        final tutorialManager = TutorialManager(context: context, ref: _ref);
-        await tutorialManager.startTutorial(TutorialTrigger.bossPortal);
-      } catch (e) {
-        // Context might be disposed, continue without error
-      }
-    }
-  }
-
   /// Initialize game assets in the background without blocking the game
   void _initializeGameAssetsInBackground() {
     final initService = GameInitializationService();
@@ -131,102 +87,64 @@
     return Consumer(
       builder: (context, ref, _) {
         _ref = ref;
-        
-        // Listen for portal tutorial triggers
-        final currentTutorialStep = ref.watch(currentTutorialStepProvider);
-        if (currentTutorialStep == 'portal_approach_trigger') {
-          // Reset the trigger and show tutorial
-          WidgetsBinding.instance.addPostFrameCallback((_) {
-            ref.read(currentTutorialStepProvider.notifier).state = null;
-            _showPortalTutorial();
-          });
-        }
-        
-        // Listen for game loading completion to trigger Bangkok tutorial
-        final gameLoadingCompleted = ref.watch(gameLoadingCompletedProvider);
-        if (gameLoadingCompleted && _game != null) {
-          // Reset the loading flag and trigger tutorial
-          WidgetsBinding.instance.addPostFrameCallback((_) {
-            ref.read(gameLoadingCompletedProvider.notifier).state = false;
-            _triggerBangkokTutorial();
-          });
-        }
-        
         return Scaffold(
           body: Stack(
             children: [
-              if (_game == null)
-                const Center(child: CircularProgressIndicator()),
-              if (_game != null)
-                RiverpodAwareGameWidget(
-                  key: gameWidgetKey,
-                  game: _game!,
-                  loadingBuilder: (context) => const Center(
-                    child: CircularProgressIndicator(),
+              RiverpodAwareGameWidget(
+                key: gameWidgetKey,
+                game: widget._game,
+                loadingBuilder: (context) => const Center(
+                  child: CircularProgressIndicator(),
+                ),
+                errorBuilder: (context, error) => Center(
+                  child: Text(
+                    'Error loading game: $error',
+                    style: const TextStyle(color: Colors.red, fontSize: 20),
                   ),
-                  errorBuilder: (context, error) => Center(
-                    child: Text(
-                      'Error loading game: $error',
-                      style: const TextStyle(color: Colors.red, fontSize: 20),
-                    ),
+                ),
+                overlayBuilderMap: {
+                  'main_menu': (context, game) => MainMenu(
+                    game: game as BabblelonGame,
+                    onClose: _closeMenuAndResume,
                   ),
-                  overlayBuilderMap: {
-                    'main_menu': (context, game) => SafeArea(
-                      child: LayoutBuilder(
-                        builder: (context, constraints) {
-                          return MainMenu(
-                            game: game as BabblelonGame,
-                            onClose: _closeMenuAndResume,
-                          );
-                        },
-                      ),
-                    ),
-                    'game_over': (context, game) {
-                      return SafeArea(
-                        child: LayoutBuilder(
-                          builder: (context, constraints) {
-                            return GameOverMenu(
-                              game: game as BabblelonGame,
-                              onRestart: () => (game as BabblelonGame).reset(),
-                            );
-                          },
+                  'dialogue': (context, game) {
+                    final babblelonGame = game as BabblelonGame;
+                    final npcId = babblelonGame.activeNpcIdForOverlay;
+
+                    if (npcId == null) {
+                      // This is a fallback, should not happen in normal flow
+                      return const Center(
+                        child: Material(
+                          color: Colors.transparent,
+                          child: Text(
+                            "Error: No NPC selected for dialogue.",
+                            style: TextStyle(color: Colors.red, fontSize: 24),
+                          ),
                         ),
                       );
-                    },
-                    'info_popup': (context, game) {
-                      final config = ref.watch(popupConfigProvider);
-                      if (config == null) {
-                        return const SizedBox.shrink();
-                      }
-                      return SafeArea(
-                        child: LayoutBuilder(
-                          builder: (context, constraints) {
-                            return InfoPopupOverlay(
-                              title: config.title,
-                              message: config.message,
-                              confirmText: config.confirmText,
-                              onConfirm: config.onConfirm,
-                              cancelText: config.cancelText,
-                              onCancel: config.onCancel,
-                            );
-                          },
-                        ),
-                      );
-                    },
+                    }
+                    return DialogueOverlay(game: babblelonGame, npcId: npcId);
                   },
-                ),
-              // DialogueOverlay outside GameWidget for full-screen access
-              Consumer(
-                builder: (context, ref, child) {
-                  final isDialogueOpen = ref.watch(dialogueOverlayVisibilityProvider);
-                  final activeNpcId = ref.watch(activeNpcIdProvider);
-                  
-                  if (isDialogueOpen && activeNpcId != null && _game != null) {
-                    return Positioned.fill(
-                      child: DialogueOverlay(game: _game!, npcId: activeNpcId),
+                  'game_over': (context, game) {
+                    return GameOverMenu(
+                      game: game as BabblelonGame,
+                      onRestart: () => (game as BabblelonGame).reset(),
                     );
-                  }
-                  return const SizedBox.shrink();
+                  },
+                  'info_popup': (context, game) {
+                    final config = ref.watch(popupConfigProvider);
+                    if (config == null) {
+                      return const SizedBox.shrink();
+                    }
+                    return InfoPopupOverlay(
+                      title: config.title,
+                      message: config.message,
+                      confirmText: config.confirmText,
+                      onConfirm: config.onConfirm,
+                      cancelText: config.cancelText,
+                      onCancel: config.onCancel,
+                    );
+                  },
                 },
               ),
               // Hamburger menu icon (always visible)
@@ -285,21 +203,19 @@
   }
 
   void _openMenu() {
-    if (_game == null) return;
     final isPaused = _ref.read(gameStateProvider).isPaused;
     // Only add overlay if not already present
-    if (!_game!.overlays.isActive('main_menu')) {
+    if (!widget._game.overlays.isActive('main_menu')) {
       if (!isPaused) {
-        _game!.pauseGame(_ref);
+        widget._game.pauseGame(_ref);
       }
-      _game!.overlays.add('main_menu');
+      widget._game.overlays.add('main_menu');
     }
   }
 
   void _closeMenuAndResume() {
-    if (_game == null) return;
-    _game!.overlays.remove('main_menu');
-    _game!.resumeGame(_ref);
+    widget._game.overlays.remove('main_menu');
+    widget._game.resumeGame(_ref);
   }
 }
 
@@ -315,7 +231,7 @@
         width: 300,
         height: 200,
         decoration: BoxDecoration(
-          color: Colors.black.withValues(alpha: 0.7),
+          color: Colors.black.withOpacity(0.7),
           borderRadius: BorderRadius.circular(20),
         ),
         child: Column(
@@ -356,7 +272,7 @@
             width: 320,
             padding: const EdgeInsets.all(24),
             decoration: BoxDecoration(
-              color: Colors.black.withValues(alpha: 0.85),
+              color: Colors.black.withOpacity(0.85),
               borderRadius: BorderRadius.circular(20),
             ),
             child: Column(
@@ -391,7 +307,7 @@
                 const SizedBox(height: 24),
                 ElevatedButton(
                   style: ElevatedButton.styleFrom(
-                    backgroundColor: Colors.redAccent.withValues(alpha: 0.8),
+                    backgroundColor: Colors.redAccent.withOpacity(0.8),
                     minimumSize: const Size(double.infinity, 50),
                     shape: RoundedRectangleBorder(
                       borderRadius: BorderRadius.circular(15.0),
@@ -413,7 +329,7 @@
                 const SizedBox(height: 16),
                 ElevatedButton(
                   style: ElevatedButton.styleFrom(
-                    backgroundColor: Colors.grey.withValues(alpha: 0.3),
+                    backgroundColor: Colors.grey.withOpacity(0.3),
                     minimumSize: const Size(double.infinity, 50),
                     shape: RoundedRectangleBorder(
                       borderRadius: BorderRadius.circular(15.0),
@@ -442,7 +358,7 @@
           shape: RoundedRectangleBorder(
             borderRadius: BorderRadius.circular(15.0),
             side: BorderSide(
-              color: Colors.white.withValues(alpha: 0.3),
+              color: Colors.white.withOpacity(0.3),
               width: 1,
             ),
           ),
@@ -470,7 +386,7 @@
             ),
             ElevatedButton(
               style: ElevatedButton.styleFrom(
-                backgroundColor: Colors.redAccent.withValues(alpha: 0.8),
+                backgroundColor: Colors.redAccent.withOpacity(0.8),
               ),
               child: const Text(
                 'Exit Level',
@@ -506,7 +422,7 @@
     return Container(
       padding: const EdgeInsets.all(16),
       decoration: BoxDecoration(
-        color: Colors.grey.shade800.withValues(alpha: 0.9),
+        color: Colors.grey.shade800.withOpacity(0.9),
         borderRadius: BorderRadius.circular(15),
         border: Border.all(
           color: hasNewItem ? Colors.amber.shade700 : Colors.black, 
@@ -568,7 +484,7 @@
             boxShadow: isHighlighted
                 ? [
                     BoxShadow(
-                      color: Colors.yellowAccent.withValues(alpha: 0.7),
+                      color: Colors.yellowAccent.withOpacity(0.7),
                       blurRadius: 10,
                       spreadRadius: 2,
                     )
