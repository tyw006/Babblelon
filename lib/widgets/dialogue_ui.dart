import 'package:flutter/material.dart';
import 'dart:math' as math;
import 'package:flutter_riverpod/flutter_riverpod.dart';
import '../models/npc_data.dart';
import '../providers/game_providers.dart';
import 'charm_bar.dart';

class DialogueUI extends StatefulWidget {
  final NpcData npcData;
  final int displayedCharmLevel;
  final double screenWidth;
  final double screenHeight;
  final Widget npcContentWidget;
  final AnimationController giftIconAnimationController;
  final VoidCallback onRequestItem;
  final VoidCallback? onGiftIconTap;
  final VoidCallback onResumeGame;
  final VoidCallback onShowTranslation;
  final Widget micControls;
  final bool isProcessingBackend;
  final ScrollController mainDialogueScrollController;
  final VoidCallback onShowHistory;
  final Widget? topRightAction;
  final VoidCallback onToggleEnglish;
  final VoidCallback onToggleTransliteration;
  final VoidCallback onToggleWordAnalysis;
  final bool showEnglish;
  final bool showTransliteration;
  final bool showWordAnalysis;
  final VoidCallback? onReplayAudio;

  const DialogueUI({
    super.key,
    required this.npcData,
    required this.displayedCharmLevel,
    required this.screenWidth,
    required this.screenHeight,
    required this.npcContentWidget,
    required this.giftIconAnimationController,
    required this.onRequestItem,
    this.onGiftIconTap,
    required this.onResumeGame,
    required this.onShowTranslation,
    required this.micControls,
    required this.isProcessingBackend,
    required this.mainDialogueScrollController,
    required this.onShowHistory,
    this.topRightAction,
    required this.onToggleEnglish,
    required this.onToggleTransliteration,
    required this.onToggleWordAnalysis,
    required this.showEnglish,
    required this.showTransliteration,
    required this.showWordAnalysis,
    this.onReplayAudio,
  });

  @override
  State<DialogueUI> createState() => _DialogueUIState();
}

class _DialogueUIState extends State<DialogueUI> with TickerProviderStateMixin {
  late AnimationController _thinkingAnimationController;

  @override
  void initState() {
    super.initState();
    _thinkingAnimationController = AnimationController(
      duration: const Duration(milliseconds: 1500),
      vsync: this,
    );
    
    if (widget.isProcessingBackend) {
      _thinkingAnimationController.repeat();
    }
  }

  @override
  void didUpdateWidget(DialogueUI oldWidget) {
    super.didUpdateWidget(oldWidget);
    if (widget.isProcessingBackend != oldWidget.isProcessingBackend) {
      if (widget.isProcessingBackend) {
        _thinkingAnimationController.repeat();
      } else {
        _thinkingAnimationController.stop();
      }
    }
  }

  @override
  void dispose() {
    _thinkingAnimationController.dispose();
    super.dispose();
  }

  @override
  Widget build(BuildContext context) {
    final double outerHorizontalPadding = widget.screenWidth * 0.01;
    final double textboxHeight = 150.0;
    final double textboxWidth = math.max(widget.screenWidth * 0.95, 368.0);

    return Material(
      color: Colors.transparent,
      child: Stack(
        children: <Widget>[
          Positioned.fill(
            child: Image.asset(widget.npcData.dialogueBackgroundPath, fit: BoxFit.cover),
          ),
          SafeArea(
            bottom: true, // Respect bottom safe area for home indicator
            top: true,
            child: Stack(
              children: <Widget>[
                Positioned(
                  top: 40,
                  left: 0,
                  right: 0,
                  child: Align(
                    alignment: Alignment.topCenter,
                    child: Stack(
                      alignment: Alignment.center,
                      children: [
                        Consumer(
                          builder: (context, ref, child) {
                            return GestureDetector(
                              onDoubleTap: () {
                                final charmNotifier = ref.read(currentCharmLevelProvider(widget.npcData.id).notifier);
                                if (charmNotifier.state >= 100) {
                                  charmNotifier.state = 0;
                                } else {
                                  charmNotifier.state = (charmNotifier.state + 20).clamp(0, 100);
                                }
                              },
                              child: child,
                            );
                          },
                          child: CharmBar(
                            npcId: widget.npcData.id,
                            npcName: widget.npcData.name,
                            maxWidth: widget.screenWidth * 0.75,
                            height: 32,
                            nameFontSize: 28,
                            charmFontSize: 16,
                            trailing: widget.displayedCharmLevel >= 75
                                ? GestureDetector(
                                    onTap: widget.onGiftIconTap ?? widget.onRequestItem,
                                    child: AnimatedBuilder(
                                      animation: widget.giftIconAnimationController,
                                      builder: (context, child) {
                                        final bool isMaxCharm = widget.displayedCharmLevel >= 100;
                                        final Color glowColor = isMaxCharm ? Colors.yellow.shade700 : Colors.pink.shade400;
                                        final double maxBlur = isMaxCharm ? 20.0 : 12.0;
                                        final double maxSpread = isMaxCharm ? 5.0 : 2.0;
                                        final double glowValue = widget.giftIconAnimationController.value;

                                        return Container(
                                          padding: const EdgeInsets.all(8),
                                          decoration: BoxDecoration(
                                            color: Colors.black.withValues(alpha: 0.5),
                                            shape: BoxShape.circle,
                                            border: Border.all(color: Colors.white70),
                                            boxShadow: [
                                              BoxShadow(
                                                color: glowColor.withValues(alpha: 0.7 * glowValue),
                                                blurRadius: maxBlur * glowValue,
                                                spreadRadius: maxSpread * glowValue,
                                              ),
                                            ],
                                          ),
                                          child: child,
                                        );
                                      },
                                      child: const Icon(
                                        Icons.card_giftcard,
                                        color: Colors.white,
                                        size: 28,
                                      ),
                                    ),
                                  )
                                : null,
                          ),
                        ),
                      ],
                    ),
                  ),
                ),
                Align(
                  alignment: const Alignment(0.0, 0.0),
                  child: Image.asset(
                    widget.npcData.dialoguePortraitPath,
                    height: widget.screenHeight * 0.7,
                    fit: BoxFit.contain,
                  ),
                ),
              ],
            ),
          ),
<<<<<<< HEAD
          SafeArea(
            child: Align(
              alignment: Alignment.bottomCenter,
              child: ConstrainedBox(
                constraints: BoxConstraints(maxHeight: MediaQuery.of(context).size.height * 0.35),
                child: Padding(
                  padding: const EdgeInsets.only(bottom: 20),
                  child: Column(
                    mainAxisSize: MainAxisSize.min,
                    children: [
=======
          Positioned(
            bottom: 20,
            left: 0,
            right: 0,
            child: Column(
              mainAxisSize: MainAxisSize.min,
              children: [
                // Unified speech bubble with integrated controls
>>>>>>> 0e646eb0
                Align(
                  alignment: Alignment.center,
                  child: Container(
                    width: textboxWidth,
                    height: textboxHeight + 45, // Extra height for control header
                    child: Stack(
                      children: [
                        // Speech bubble background with header
                        CustomPaint(
                          painter: SpeechBubbleWithHeaderPainter(
                            backgroundColor: const Color(0xFFF8F8F8),
                            borderColor: Colors.grey.shade500,
                            borderWidth: 2,
                            headerHeight: 45,
                          ),
                          child: Container(),
                        ),
                        // Control buttons in header area
                        Positioned(
                          top: 0,
                          left: 0,
                          right: 0,
                          height: 45,
                          child: Padding(
                            padding: const EdgeInsets.symmetric(horizontal: 16),
                            child: Row(
                              mainAxisAlignment: MainAxisAlignment.spaceEvenly,
                              children: [
                                if (widget.onReplayAudio != null)
                                  _buildIntegratedControlButton(
                                    icon: Icons.volume_up,
                                    onTap: widget.onReplayAudio,
                                    enabled: true,
                                  ),
                                _buildIntegratedControlButton(
                                  icon: Icons.history_rounded,
                                  onTap: widget.onShowHistory,
                                ),
                                _buildIntegratedToggleButton(
                                  text: "EN",
                                  isActive: widget.showEnglish,
                                  onTap: widget.onToggleEnglish,
                                ),
                                _buildIntegratedToggleButton(
                                  text: "ท",
                                  isActive: widget.showWordAnalysis,
                                  onTap: widget.onToggleWordAnalysis,
                                ),
                              ],
                            ),
                          ),
                        ),
                        // Main content area
                        Positioned(
                          top: 45,
                          left: 0,
                          right: 0,
                          bottom: 0,
                          child: Padding(
                            padding: const EdgeInsets.fromLTRB(16, 8, 16, 12),
                            child: Scrollbar(
                              controller: widget.mainDialogueScrollController,
                              thumbVisibility: true,
                              child: SingleChildScrollView(
                                controller: widget.mainDialogueScrollController,
                                child: ConstrainedBox(
                                  constraints: BoxConstraints(
                                    minHeight: textboxHeight - 45 - 20, // Adjusted for header
                                  ),
                                  child: Center(
                                    child: widget.isProcessingBackend
                                        ? _buildThinkingText()
                                        : widget.npcContentWidget,
                                  ),
                                ),
                              ),
                            ),
                          ),
                        ),
                      ],
                    ),
                  ),
                ),
                const SizedBox(height: 15),
                Padding(
                  padding: EdgeInsets.symmetric(horizontal: outerHorizontalPadding + 8.0),
                  child: Row(
                    mainAxisAlignment: MainAxisAlignment.spaceBetween,
                    children: <Widget>[
                      _buildControlButton(
                        icon: Icons.arrow_back,
                        onTap: widget.onResumeGame,
                      ),
                      widget.isProcessingBackend
                          ? const CircularProgressIndicator()
                          : widget.micControls,
                      _buildGiveItemButton(),
                    ],
                  ),
                ),
                    ],
                  ),
                ),
              ),
            ),
          ),
        ],
      ),
    );
  }

  Widget _buildThinkingText() {
    return AnimatedBuilder(
      animation: _thinkingAnimationController,
      builder: (context, child) {
        // Create animated dots based on animation progress
        final int dotCount = ((_thinkingAnimationController.value * 4) % 4).floor();
        final String dots = '.' * (dotCount + 1);
        
        return Text(
          '${widget.npcData.name} is thinking$dots',
          style: const TextStyle(
            fontSize: 18,
            fontStyle: FontStyle.italic,
            color: Colors.grey,
          ),
          textAlign: TextAlign.center,
        );
      },
    );
  }

  Widget _buildControlButton({required IconData icon, required VoidCallback onTap, double size = 28, double padding = 12}) {
    return GestureDetector(
      onTap: onTap,
      child: Container(
        padding: EdgeInsets.all(padding),
        decoration: BoxDecoration(
          color: Colors.black.withValues(alpha: 0.5),
          shape: BoxShape.circle,
          border: Border.all(color: Colors.white70),
        ),
        child: Icon(icon, color: Colors.white, size: size),
      ),
    );
  }

  Widget _buildMiniControlButton({
    required IconData icon, 
    VoidCallback? onTap, 
    bool enabled = true,
  }) {
    return GestureDetector(
      onTap: enabled ? onTap : null,
      child: Container(
        width: 28,
        height: 28,
        decoration: BoxDecoration(
          color: Colors.black.withOpacity(enabled ? 0.5 : 0.3),
          shape: BoxShape.circle,
          border: Border.all(
            color: enabled ? Colors.white70 : Colors.white30,
          ),
        ),
        child: Icon(
          icon, 
          color: enabled ? Colors.white : Colors.white30, 
          size: 16,
        ),
      ),
    );
  }

  Widget _buildMiniToggleButton({
    required String text,
    required bool isActive,
    required VoidCallback onTap,
  }) {
    return GestureDetector(
      onTap: onTap,
      child: AnimatedContainer(
        duration: const Duration(milliseconds: 200),
        width: 28,
        height: 28,
        decoration: BoxDecoration(
          shape: BoxShape.circle,
          color: isActive 
            ? Colors.white.withOpacity(0.9)
            : Colors.black.withOpacity(0.3),
          border: Border.all(
            color: isActive ? Colors.white : Colors.white54,
            width: 1,
          ),
        ),
        child: Center(
          child: Text(
            text,
            style: TextStyle(
              color: isActive ? Colors.black87 : Colors.white70,
              fontSize: 12,
              fontWeight: FontWeight.bold,
            ),
          ),
        ),
      ),
    );
  }

  Widget _buildControlBarButton({
    required IconData icon,
    VoidCallback? onTap,
    bool enabled = true,
  }) {
    return GestureDetector(
      onTap: enabled ? onTap : null,
      child: Container(
        width: 42,
        height: 42,
        decoration: BoxDecoration(
          color: enabled 
            ? Colors.white.withOpacity(0.15)
            : Colors.white.withOpacity(0.08),
          shape: BoxShape.circle,
          border: Border.all(
            color: enabled 
              ? Colors.white.withOpacity(0.6) 
              : Colors.white.withOpacity(0.3),
            width: 1.5,
          ),
        ),
        child: Icon(
          icon,
          color: enabled 
            ? Colors.white.withOpacity(0.9) 
            : Colors.white.withOpacity(0.4),
          size: 20,
        ),
      ),
    );
  }

  Widget _buildControlBarToggleButton({
    required String text,
    required bool isActive,
    required VoidCallback onTap,
  }) {
    return GestureDetector(
      onTap: onTap,
      child: AnimatedContainer(
        duration: const Duration(milliseconds: 200),
        width: 42,
        height: 42,
        decoration: BoxDecoration(
          shape: BoxShape.circle,
          color: isActive 
            ? Colors.white.withOpacity(0.9)
            : Colors.white.withOpacity(0.15),
          border: Border.all(
            color: isActive 
              ? Colors.white 
              : Colors.white.withOpacity(0.6),
            width: 1.5,
          ),
        ),
        child: Center(
          child: Text(
            text,
            style: TextStyle(
              color: isActive 
                ? Colors.black87 
                : Colors.white.withOpacity(0.9),
              fontSize: 14,
              fontWeight: FontWeight.bold,
            ),
          ),
        ),
      ),
    );
  }

  Widget _buildIntegratedControlButton({
    required IconData icon,
    VoidCallback? onTap,
    bool enabled = true,
  }) {
    return GestureDetector(
      onTap: enabled ? onTap : null,
      child: Container(
        width: 36,
        height: 36,
        decoration: BoxDecoration(
          color: enabled 
            ? Colors.grey.shade200
            : Colors.grey.shade100,
          shape: BoxShape.circle,
          border: Border.all(
            color: enabled 
              ? Colors.grey.shade400 
              : Colors.grey.shade300,
            width: 1,
          ),
        ),
        child: Icon(
          icon,
          color: enabled 
            ? Colors.grey.shade700 
            : Colors.grey.shade400,
          size: 18,
        ),
      ),
    );
  }

  Widget _buildIntegratedToggleButton({
    required String text,
    required bool isActive,
    required VoidCallback onTap,
  }) {
    return GestureDetector(
      onTap: onTap,
      child: AnimatedContainer(
        duration: const Duration(milliseconds: 200),
        width: 36,
        height: 36,
        decoration: BoxDecoration(
          shape: BoxShape.circle,
          color: isActive 
            ? Colors.teal.shade600
            : Colors.grey.shade200,
          border: Border.all(
            color: isActive 
              ? Colors.teal.shade700 
              : Colors.grey.shade400,
            width: 1,
          ),
        ),
        child: Center(
          child: Text(
            text,
            style: TextStyle(
              color: isActive 
                ? Colors.white 
                : Colors.grey.shade700,
              fontSize: 13,
              fontWeight: FontWeight.bold,
            ),
          ),
        ),
      ),
    );
  }

  Widget _buildGiveItemButton() {
    return Container(
      width: 56,
      height: 56,
      decoration: BoxDecoration(
        shape: BoxShape.circle,
        color: Colors.black.withOpacity(0.5),
        border: Border.all(color: Colors.white70, width: 1.5),
      ),
      child: InkWell(
        onTap: widget.onRequestItem,
        borderRadius: BorderRadius.circular(28), // Match the circular shape
        child: Center(
          child: Icon(Icons.front_hand, color: Colors.white, size: 24),
        ),
      ),
    );
  }
}

class SpeechBubblePainter extends CustomPainter {
  final Color backgroundColor;
  final Color borderColor;
  final double borderWidth;

  SpeechBubblePainter({
    required this.backgroundColor,
    required this.borderColor,
    required this.borderWidth,
  });

  @override
  void paint(Canvas canvas, Size size) {
    final paint = Paint()
      ..color = backgroundColor
      ..style = PaintingStyle.fill;

    final borderPaint = Paint()
      ..color = borderColor
      ..style = PaintingStyle.stroke
      ..strokeWidth = borderWidth;

    final RRect bubbleRect = RRect.fromRectAndRadius(
      Rect.fromLTWH(0, 0, size.width, size.height - 10),
      const Radius.circular(10),
    );

    final Path path = Path()..addRRect(bubbleRect);

    final Path tail = Path();
    tail.moveTo(size.width * 0.5 - 15, size.height - 10);
    tail.lineTo(size.width * 0.5, size.height);
    tail.lineTo(size.width * 0.5 + 15, size.height - 10);
    tail.close();

    path.addPath(tail, Offset.zero);

    canvas.drawPath(path, paint);
    canvas.drawPath(path, borderPaint);
  }

  @override
  bool shouldRepaint(covariant CustomPainter oldDelegate) => false;
}

class SpeechBubbleWithHeaderPainter extends CustomPainter {
  final Color backgroundColor;
  final Color borderColor;
  final double borderWidth;
  final double headerHeight;

  SpeechBubbleWithHeaderPainter({
    required this.backgroundColor,
    required this.borderColor,
    required this.borderWidth,
    required this.headerHeight,
  });

  @override
  void paint(Canvas canvas, Size size) {
    final paint = Paint()
      ..color = backgroundColor
      ..style = PaintingStyle.fill;

    final borderPaint = Paint()
      ..color = borderColor
      ..style = PaintingStyle.stroke
      ..strokeWidth = borderWidth;

    final dividerPaint = Paint()
      ..color = borderColor.withOpacity(0.3)
      ..style = PaintingStyle.stroke
      ..strokeWidth = 1;

    // Main bubble rect with rounded corners
    final RRect bubbleRect = RRect.fromRectAndRadius(
      Rect.fromLTWH(0, 0, size.width, size.height - 10),
      const Radius.circular(12),
    );

    // Create the main path
    final Path path = Path()..addRRect(bubbleRect);

    // Add the tail
    final Path tail = Path();
    tail.moveTo(size.width * 0.5 - 15, size.height - 10);
    tail.lineTo(size.width * 0.5, size.height);
    tail.lineTo(size.width * 0.5 + 15, size.height - 10);
    tail.close();

    path.addPath(tail, Offset.zero);

    // Draw the filled bubble
    canvas.drawPath(path, paint);
    
    // Draw the header divider line
    canvas.drawLine(
      Offset(borderWidth, headerHeight),
      Offset(size.width - borderWidth, headerHeight),
      dividerPaint,
    );
    
    // Draw the border
    canvas.drawPath(path, borderPaint);
  }

  @override
  bool shouldRepaint(covariant CustomPainter oldDelegate) => false;
} <|MERGE_RESOLUTION|>--- conflicted
+++ resolved
@@ -107,7 +107,7 @@
             child: Image.asset(widget.npcData.dialogueBackgroundPath, fit: BoxFit.cover),
           ),
           SafeArea(
-            bottom: true, // Respect bottom safe area for home indicator
+            bottom: false,
             top: true,
             child: Stack(
               children: <Widget>[
@@ -156,12 +156,12 @@
                                         return Container(
                                           padding: const EdgeInsets.all(8),
                                           decoration: BoxDecoration(
-                                            color: Colors.black.withValues(alpha: 0.5),
+                                            color: Colors.black.withOpacity(0.5),
                                             shape: BoxShape.circle,
                                             border: Border.all(color: Colors.white70),
                                             boxShadow: [
                                               BoxShadow(
-                                                color: glowColor.withValues(alpha: 0.7 * glowValue),
+                                                color: glowColor.withOpacity(0.7 * glowValue),
                                                 blurRadius: maxBlur * glowValue,
                                                 spreadRadius: maxSpread * glowValue,
                                               ),
@@ -195,18 +195,6 @@
               ],
             ),
           ),
-<<<<<<< HEAD
-          SafeArea(
-            child: Align(
-              alignment: Alignment.bottomCenter,
-              child: ConstrainedBox(
-                constraints: BoxConstraints(maxHeight: MediaQuery.of(context).size.height * 0.35),
-                child: Padding(
-                  padding: const EdgeInsets.only(bottom: 20),
-                  child: Column(
-                    mainAxisSize: MainAxisSize.min,
-                    children: [
-=======
           Positioned(
             bottom: 20,
             left: 0,
@@ -215,7 +203,6 @@
               mainAxisSize: MainAxisSize.min,
               children: [
                 // Unified speech bubble with integrated controls
->>>>>>> 0e646eb0
                 Align(
                   alignment: Alignment.center,
                   child: Container(
@@ -316,10 +303,7 @@
                     ],
                   ),
                 ),
-                    ],
-                  ),
-                ),
-              ),
+              ],
             ),
           ),
         ],
@@ -354,7 +338,7 @@
       child: Container(
         padding: EdgeInsets.all(padding),
         decoration: BoxDecoration(
-          color: Colors.black.withValues(alpha: 0.5),
+          color: Colors.black.withOpacity(0.5),
           shape: BoxShape.circle,
           border: Border.all(color: Colors.white70),
         ),
