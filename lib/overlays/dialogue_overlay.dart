import 'dart:async'; // Added for Timer
import 'dart:math' as math; // Added for math.min
import 'package:flutter/material.dart';
import 'package:flutter_riverpod/flutter_riverpod.dart';
import 'package:just_audio/just_audio.dart' as just_audio;
import 'package:path_provider/path_provider.dart';
import 'dart:io'; // Added for File
import 'package:http/http.dart' as http; // Added for http
import 'dart:convert'; // Added for json encoding/decoding
import 'package:flutter/services.dart'; // Added for DefaultAssetBundle
import 'package:flutter/scheduler.dart'; // Added for SchedulerBinding
import 'package:record/record.dart';
import 'package:permission_handler/permission_handler.dart';
import 'package:google_mlkit_digital_ink_recognition/google_mlkit_digital_ink_recognition.dart' as mlkit;
import 'package:lottie/lottie.dart';

import '../game/babblelon_game.dart';
import '../models/npc_data.dart'; // Using the new unified NPC data model
import '../models/local_storage_models.dart'; // For MasteredPhrase
import '../providers/game_providers.dart'; // Ensure this import is present
import '../services/vocabulary_detection_service.dart'; // For custom word detection
import '../services/isar_service.dart'; // For database operations
import '../widgets/dialogue_ui.dart';
import '../widgets/character_tracing_widget.dart';
import '../widgets/npc_response_modal.dart';
import 'dialogue_overlay/dialogue_models.dart';
import '../services/posthog_service.dart';

// --- Sanitization Helper ---
String _sanitizeString(String text) {
  // Re-encoding and decoding with allowMalformed: true replaces invalid sequences
  // with the Unicode replacement character (U+FFFD), preventing rendering errors.
  return utf8.decode(utf8.encode(text), allowMalformed: true);
}
// --- End Sanitization Helper ---

// --- Recording State Enum ---
enum RecordingState {
  idle,
  recording,
  reviewing,
}
// --- End Recording State Enum ---


// --- POS Color Mapping ---
final Map<String, Color> posColorMapping = {
  'ADJ': Colors.orange.shade700, // Adjective
  'ADP': Colors.purple.shade700, // Adposition (e.g., prepositions, postpositions)
  'ADV': Colors.green.shade700, // Adverb
  'AUX': Colors.blue.shade700, // Auxiliary verb
  'CCONJ': Colors.cyan.shade700, // Coordinating conjunction
  'DET': Colors.lime.shade700, // Determiner
  'INTJ': Colors.pink.shade700, // Interjection
  'NOUN': Colors.red.shade700, // Noun
  'NUM': Colors.indigo.shade700, // Numeral
  'PART': Colors.brown.shade700, // Particle
  'PRON': Colors.amber.shade700, // Pronoun
  'PROPN': Colors.deepOrange.shade700, // Proper noun
  'PUNCT': Colors.grey.shade600, // Punctuation
  'SCONJ': Colors.lightBlue.shade700, // Subordinating conjunction
  'SYM': Colors.teal.shade700, // Symbol
  'VERB': Colors.lightGreen.shade700, // Verb
  'OTHER': Colors.black54, // Other
};
// --- End POS Color Mapping ---

// --- Initial NPC Greeting Model ---
@immutable
class InitialNPCGreeting {
  final String responseTarget;
  final String responseAudioPath;
  final String responseEnglish;
  final String responseTranslit;
  final List<POSMapping> responseMapping;

  const InitialNPCGreeting({
    required this.responseTarget,
    required this.responseAudioPath,
    required this.responseEnglish,
    required this.responseTranslit,
    required this.responseMapping,
  });

  factory InitialNPCGreeting.fromJson(Map<String, dynamic> json) {
    var mappingsList = json['response_mapping'] as List?;
    List<POSMapping> mappings = mappingsList != null
        ? mappingsList.map((i) => POSMapping.fromJson(i as Map<String, dynamic>)).toList()
        : [];

    return InitialNPCGreeting(
      responseTarget: _sanitizeString(json['response_target'] as String? ?? ''),
      responseAudioPath: json['response_audio_path'] as String,
      responseEnglish: _sanitizeString(json['response_english'] as String? ?? ''), 
      responseTranslit: _sanitizeString(json['response_translit'] as String? ?? ''),
      responseMapping: mappings,
    );
  }
}
// --- End Initial NPC Greeting Model ---

// --- Dialogue Entry Model ---
@immutable
class DialogueEntry {
  final String id; // Unique ID for the entry
  final String text;
  final String englishText; // To store the full English translation
  final String speaker;
  final String? audioPath; // For player's recorded audio
  final Uint8List? audioBytes; // For NPC's TTS audio
  final bool isNpc;
  final List<POSMapping>? posMappings; // Added for POS tagging
  final String? playerTranscriptionForHistory; // Store player's own transcription here for history dialog

  // Constructor modified to accept an optional customId
  DialogueEntry({
    String? customId, // Use a different name to avoid conflict with field 'id'
    required this.text,
    required this.englishText,
    required this.speaker,
    this.audioPath,
    this.audioBytes,
    required this.isNpc,
    this.posMappings,
    this.playerTranscriptionForHistory,
  }) : id = customId ?? _generateId(); // Assign or generate

  // Helper to create a unique ID - made slightly more robust
  static String _generateId() => "${DateTime.now().millisecondsSinceEpoch}_${math.Random().nextInt(99999)}";

  // Factory constructors for convenience
  factory DialogueEntry.player(String transcribedText, String audioPath, {List<POSMapping>? inputMappings, String? englishTranslation}) {
    return DialogueEntry(
      // customId will be null, so _generateId() is used by the main constructor
      text: transcribedText, // Player's own transcribed text
      englishText: englishTranslation ?? transcribedText,
      speaker: 'Player',
      audioPath: audioPath,
      isNpc: false,
      posMappings: inputMappings, // Now player entries can have POS mappings from input_mapping
      playerTranscriptionForHistory: transcribedText, // Explicitly set for history
    );
  }

  factory DialogueEntry.npc({
    String? id, // Allow factory to take an ID
    required String text,
    required String englishText,
    String? audioPath, 
    Uint8List? audioBytes, 
    required String npcName, 
    List<POSMapping>? posMappings
  }) {
    return DialogueEntry(
      customId: id, // Pass it to the main constructor
      text: text,
      englishText: englishText,
      speaker: npcName, // Use dynamic NPC name
      audioPath: audioPath,
      audioBytes: audioBytes,
      isNpc: true,
      posMappings: posMappings, // Added
      playerTranscriptionForHistory: null, // Not applicable for NPC entries
    );
  }
}
// --- End Dialogue Entry Model ---

// Provider for the FULL conversation history (Player and NPC turns) for a specific NPC
final fullConversationHistoryProvider = StateProvider.family<List<DialogueEntry>, String>((ref, npcId) => []);

// Provider for the CURRENT NPC entry being displayed/animated in the main dialogue box
final currentNpcDisplayEntryProvider = StateProvider<DialogueEntry?>((ref) => null);

// Provider for the audio player used for replaying dialogue lines
final dialogueReplayPlayerProvider = Provider<just_audio.AudioPlayer>((ref) => just_audio.AudioPlayer());

// --- Language Name Helper ---
String getLanguageName(String code) {
  switch (code.toLowerCase()) {
    case 'th':
      return 'Thai';
    case 'vi':
      return 'Vietnamese';
    case 'zh':
      return 'Chinese';
    case 'ja':
      return 'Japanese';
    case 'ko':
      return 'Korean';
    default:
      return code.toUpperCase();
  }
}

// Convert to ConsumerStatefulWidget to access ref
class DialogueOverlay extends ConsumerStatefulWidget {
  final BabblelonGame game;
  final String npcId; // NPC ID is now passed in

  const DialogueOverlay({
    super.key, 
    required this.game,
    required this.npcId, // Make npcId required
  });

  @override
  ConsumerState<DialogueOverlay> createState() => _DialogueOverlayState();
}

class _DialogueOverlayState extends ConsumerState<DialogueOverlay> with TickerProviderStateMixin {
  final ScrollController _mainDialogueScrollController = ScrollController();
  final ScrollController _historyDialogScrollController = ScrollController(); // For history dialog
  final ScrollController _wordTracingScrollController = ScrollController(); // For horizontal word tracing navigation
  bool _showScrollArrow = true; // Show/hide scroll indicator arrow
  
  // --- Recording State ---
  RecordingState _recordingState = RecordingState.idle;
  String? _lastRecordingPath;
  final just_audio.AudioPlayer _reviewPlayer = just_audio.AudioPlayer();
  // We keep _isRecording for now to avoid breaking existing animation logic that relies on it.
  // It will be kept in sync with _recordingState.
  bool _isRecording = false;

  // --- State for Translation Dialog ---
  final TextEditingController _translationEnglishController = TextEditingController();
  final TextEditingController _customItemController = TextEditingController();
  
  // Custom item data notifier
  final ValueNotifier<Map<String, dynamic>?> _customItemDataNotifier = ValueNotifier<Map<String, dynamic>?>(null);
  final ValueNotifier<List<Map<String, String>>> _translationMappingsNotifier = ValueNotifier<List<Map<String, String>>>([]);
  final ValueNotifier<String> _translationAudioNotifier = ValueNotifier<String>("");
  final ValueNotifier<bool> _translationIsLoadingNotifier = ValueNotifier<bool>(false);
  final ValueNotifier<String?> _translationErrorNotifier = ValueNotifier<String?>(null);
  final ValueNotifier<bool> _customItemIsLoadingNotifier = ValueNotifier<bool>(false);
  final ValueNotifier<String> _translationDialogTitleNotifier = ValueNotifier<String>('Language Tools'); // Default title
  final ValueNotifier<bool> _isTranscribing = ValueNotifier<bool>(false);
  
  // Category-based vocabulary selection state
  String? _selectedCategory;
  Map<String, dynamic>? _selectedVocabularyItem;
  Map<String, List<Map<String, dynamic>>> _categorizedItems = {};
  bool _vocabularyDataLoaded = false;
  Future<void>? _vocabularyLoadingFuture;

  // State for the new practice recording feature
  final AudioRecorder _practiceAudioRecorder = AudioRecorder();
  final ValueNotifier<RecordingState> _practiceRecordingState = ValueNotifier<RecordingState>(RecordingState.idle);
  final ValueNotifier<String?> _lastPracticeRecordingPath = ValueNotifier<String?>(null);
  final just_audio.AudioPlayer _practiceReviewPlayer = just_audio.AudioPlayer();

  // --- ML Kit Digital Ink Recognition State ---
  late mlkit.DigitalInkRecognizer _digitalInkRecognizer;
  late mlkit.DigitalInkRecognizerModelManager _modelManager;
  final mlkit.Ink _ink = mlkit.Ink();
  mlkit.Stroke? _currentStroke;
  List<mlkit.StrokePoint> _currentStrokePoints = []; // For real-time preview
  String? _targetCharacter;
  String _lastRecognitionResult = '';
  
  // --- Stroke Order Validation and Mistake Tracking ---
  List<List<mlkit.StrokePoint>> _completedStrokes = [];
  Map<String, int> _characterMistakes = {};
  List<String> _strokeOrderHints = [];
  bool _isAnalyzingStrokes = false;
  int _currentStrokeCount = 0;
  double _strokeSpeedThreshold = 50.0; // pixels per second
  double _strokeSmoothnessTolerance = 10.0; // deviation tolerance
  DateTime? _strokeStartTime;
  List<double> _strokeSpeeds = [];
  List<double> _strokeLengths = [];
  
  // Multi-character tracing state
  List<Map<String, dynamic>> _currentWordMapping = [];
  int _currentCharacterIndex = 0;
  PageController _characterPageController = PageController();
  Map<int, bool> _characterCompletionStatus = {};
  Map<int, String> _characterRecognitionResults = {};
  Map<String, Map<String, dynamic>> _characterAnalysisCache = {}; // Cache for PyThaiNLP analysis
  
  // Simple test drawing state (Flutter docs pattern)
  
  bool _isModelDownloaded = false;

  // --- Audio Recording State ---
  late final AudioRecorder _audioRecorder;
  late final just_audio.AudioPlayer _replayPlayer;

  // --- Animation State ---
  AnimationController? _animationController;
  Animation<double>? _scaleAnimation;
  late final AnimationController _giftIconAnimationController;
  // --- End Animation State ---

  Timer? _activeTextStreamTimer;
  String _currentlyAnimatingEntryId = "";
  String _displayedTextForAnimation = "";
  int _currentCharIndexForAnimation = 0;
  final Map<String, String> _fullyAnimatedMainNpcTexts = {};

  // --- Conversation tracking ---
  late final DateTime _conversationStartTime; 

  bool _isProcessingBackend = false;

  InitialNPCGreeting? _initialGreetingData;
  late NpcData _npcData; // Store the current NPC's data

  @override
  void initState() {
    super.initState();
    _preRequestMicPermission();
    _audioRecorder = AudioRecorder();
    _replayPlayer = ref.read(dialogueReplayPlayerProvider);

    // Look up the NPC data using the widget's npcId
    _npcData = npcDataMap[widget.npcId]!;

    // Initialize conversation tracking
    _conversationStartTime = DateTime.now();

    // Track conversation start
    PostHogService.trackNPCConversation(
      npcName: widget.npcId,
      event: 'start',
      additionalProperties: {
        'npc_display_name': _npcData?.name ?? 'Unknown',
      },
    );

    // --- ML Kit Initialization ---
    _initializeMLKit();

    // --- Scroll Listener for Arrow Indicator ---
    _wordTracingScrollController.addListener(_onScrollChanged);

    // --- Animation Initialization ---
    _animationController = AnimationController(vsync: this, duration: const Duration(milliseconds: 700));
    _scaleAnimation = Tween<double>(begin: 0.8, end: 1.2).animate(
      CurvedAnimation(parent: _animationController!, curve: Curves.easeInOut),
    );
    _giftIconAnimationController = AnimationController(
      vsync: this,
      duration: const Duration(milliseconds: 1500),
    )..repeat(reverse: true);
    // --- End Animation Initialization ---

    WidgetsBinding.instance.addPostFrameCallback((_) async {
      await _loadInitialGreetingData();

      final history = ref.read(fullConversationHistoryProvider(widget.npcId));
      final currentNpcDisplayNotifier = ref.read(currentNpcDisplayEntryProvider.notifier);
      final fullHistoryNotifier = ref.read(fullConversationHistoryProvider(widget.npcId).notifier);

      if (_initialGreetingData == null) {
        print("Error: ${_npcData.name}'s initial greeting data could not be loaded.");
        final errorEntry = DialogueEntry.npc(text: "ขออภัยค่า เกิดข้อผิดพลาดในการโหลดข้อมูล", englishText: "Error loading greeting.", npcName: _npcData.name);
        currentNpcDisplayNotifier.state = errorEntry;
        if (history.isEmpty) {
          fullHistoryNotifier.state = [errorEntry];
        }
        return;
      }
      
      if (history.isEmpty) {
        // First-time interaction: Animate the initial greeting.
        final placeholderForAnimation = DialogueEntry.npc(
          id: 'greeting_${widget.npcId}', // Use a predictable ID
          text: '',
          englishText: '',
          npcName: _npcData.name,
          posMappings: _initialGreetingData!.responseMapping, // Use the actual POS mappings from JSON
        );
        // Debug: Log POS mappings being set in placeholder
        print("DEBUG: Created placeholder with ${placeholderForAnimation.posMappings?.length ?? 0} POS mappings");
        // ONLY set the current display entry. Do NOT add the placeholder to the full history yet.
        currentNpcDisplayNotifier.state = placeholderForAnimation;
        
        _startNpcTextAnimation(
          idForAnimation: placeholderForAnimation.id,
          speakerName: _npcData.name,
          fullText: _initialGreetingData!.responseTarget, 
          englishText: _initialGreetingData!.responseEnglish,
          audioPathToPlayWhenDone: _initialGreetingData!.responseAudioPath,
          posMappings: _initialGreetingData!.responseMapping,
          // This callback now adds the COMPLETED entry to the history for the first time.
          onAnimationComplete: (finalAnimatedEntry) {
            fullHistoryNotifier.update((history) => [...history, finalAnimatedEntry]);
          }
        );
      } else {
        // Returning to an existing conversation, restore the last state.
        final lastEntry = history.last;
        currentNpcDisplayNotifier.state = lastEntry;
        if (lastEntry.isNpc) {
          // Ensure the text is fully displayed and not in an intermediate animation state
          _fullyAnimatedMainNpcTexts[lastEntry.id] = lastEntry.text;
        }
      }
    });

    WidgetsBinding.instance.addPostFrameCallback((_) {
      if (_mainDialogueScrollController.hasClients) {
        _scrollToBottom(_mainDialogueScrollController);
      }
    });
  }

  Future<void> _preRequestMicPermission() async {
    await Permission.microphone.request();
  }

  Future<void> _loadInitialGreetingData() async {
    final npcId = widget.npcId;
    // Load the initial dialogue data from JSON
    final jsonString = await rootBundle.loadString('assets/data/npc_initial_dialogues.json');
    final Map<String, dynamic> allGreetings = json.decode(jsonString);
    final greetingData = allGreetings[npcId];

    if (greetingData != null) {
      _initialGreetingData = InitialNPCGreeting.fromJson(greetingData);
      // Debug: Log POS mappings count from initial dialogue JSON
      print("DEBUG: Loaded ${_initialGreetingData?.responseMapping?.length ?? 0} POS mappings from initial dialogue JSON for $npcId");
      if (_initialGreetingData?.responseMapping?.isNotEmpty == true) {
        print("DEBUG: First POS mapping - word: '${_initialGreetingData!.responseMapping.first.wordTarget}', pos: '${_initialGreetingData!.responseMapping.first.pos}'");
      }
    } else {
      print("Error: No initial greeting data found for NPC: $npcId");
      _initialGreetingData = null; // Ensure it's null if not found
    }
  }

  void _scrollToBottom(ScrollController controller) {
    if (controller.hasClients) {
      Future.delayed(Duration(milliseconds: 50), () {
        controller.animateTo(
          controller.position.maxScrollExtent,
          duration: Duration(milliseconds: 300),
          curve: Curves.easeOut,
        );
      });
    }
  }

  /// Calculate conversation duration in seconds
  int _getConversationDuration() {
    return DateTime.now().difference(_conversationStartTime).inSeconds;
  }

  @override
  void dispose() {
    // Track conversation end
    PostHogService.trackNPCConversation(
      npcName: widget.npcId,
      event: 'end',
      additionalProperties: {
        'conversation_duration_seconds': _getConversationDuration(),
      },
    );

    _replayPlayer.stop(); // Stop any playing audio on exit
    _audioRecorder.dispose();
    _animationController?.dispose();
    _giftIconAnimationController.dispose();
    _activeTextStreamTimer?.cancel();
    _mainDialogueScrollController.dispose();
    _historyDialogScrollController.dispose();
    _wordTracingScrollController.dispose();
    
    // Dispose review player
    _reviewPlayer.dispose();

    // Dispose translation dialog state
    _translationEnglishController.dispose();
    _translationMappingsNotifier.dispose();
    _translationAudioNotifier.dispose();
    _translationIsLoadingNotifier.dispose();
    _translationErrorNotifier.dispose();
    _customItemIsLoadingNotifier.dispose();
    _translationDialogTitleNotifier.dispose();
    
    // Dispose practice recording state
    _practiceAudioRecorder.dispose();
    _practiceRecordingState.dispose();
    _lastPracticeRecordingPath.dispose();
    _practiceReviewPlayer.dispose();

    super.dispose();
  }

  void _onScrollChanged() {
    // Check if user has scrolled to the end
    if (_wordTracingScrollController.hasClients) {
      final position = _wordTracingScrollController.position;
      final isAtEnd = position.pixels >= position.maxScrollExtent - 10; // 10px threshold
      
      setState(() {
        _showScrollArrow = !isAtEnd;
      });
    }
  }

  Future<void> _startRecording() async {
    final status = await Permission.microphone.request();
    if (status != PermissionStatus.granted) {
      print("Microphone permission denied");
      // Optionally, show a dialog to the user explaining why you need the permission.
      return;
    }

    // Track recording start
    PostHogService.trackAudioInteraction(
      service: 'recording',
      event: 'start',
      additionalProperties: {
        'npc_name': widget.npcId,
      },
    );

    // Clean up previous recording if user decides to re-record
    if (_lastRecordingPath != null) {
      final file = File(_lastRecordingPath!);
      if (await file.exists()) {
        await file.delete();
      }
      _lastRecordingPath = null;
    }

    setState(() {
      _recordingState = RecordingState.recording;
      _isRecording = true; // Sync for animation
    });
    _animationController?.repeat(reverse: true);

    final tempDir = await getTemporaryDirectory();
    final path = '${tempDir.path}/c_input_${DateTime.now().millisecondsSinceEpoch}.wav';

    // Add the path to the provider to be cleaned up later
    ref.read(tempFilePathsProvider.notifier).update((state) => [...state, path]);

    try {
      await _audioRecorder.start(
        const RecordConfig(
          encoder: AudioEncoder.wav,
          sampleRate: 16000,  // Optimal for STT APIs
          numChannels: 1,     // Mono
        ), 
        path: path
      );
      print("Recording started at path: $path");
    } catch (e) {
      print("Error starting recording: $e");
      setState(() {
        _recordingState = RecordingState.idle;
        _isRecording = false; // Sync for animation
      });
      _animationController?.stop();
    }
  }

  Future<void> _stopRecordingAndReview() async {
    if (_recordingState != RecordingState.recording) return;

    _animationController?.stop();

    try {
      final path = await _audioRecorder.stop();
      if (path != null) {
        print("Recording stopped for review, file at: $path");
        
        // Track recording stop
        PostHogService.trackAudioInteraction(
          service: 'recording',
          event: 'stop',
          success: true,
          additionalProperties: {
            'npc_name': widget.npcId,
            'has_audio_file': true,
          },
        );

        setState(() {
          _lastRecordingPath = path;
          _recordingState = RecordingState.reviewing;
          _isRecording = false; // Sync for animation
        });
      } else {
        print("Error: Recording path is null after stopping.");
        
        // Track recording failure
        PostHogService.trackAudioInteraction(
          service: 'recording',
          event: 'stop',
          success: false,
          error: 'Recording path is null',
          additionalProperties: {
            'npc_name': widget.npcId,
          },
        );

        setState(() {
          _recordingState = RecordingState.idle;
          _isRecording = false; // Sync for animation
        });
      }
    } catch (e) {
      print("Error stopping recording: $e");
      
      // Track recording error
      PostHogService.trackAudioInteraction(
        service: 'recording',
        event: 'stop',
        success: false,
        error: e.toString(),
        additionalProperties: {
          'npc_name': widget.npcId,
        },
      );

      setState(() {
        _recordingState = RecordingState.idle;
        _isRecording = false; // Sync for animation
      });
    }
  }

  // --- New functions for review mode ---
  Future<void> _playLastRecording() async {
    if (_lastRecordingPath == null) return;
    try {
      await _reviewPlayer.stop();
      await _reviewPlayer.setAudioSource(just_audio.AudioSource.uri(Uri.file(_lastRecordingPath!)));
      await _reviewPlayer.play();
    } catch (e) {
      print("Error playing review audio: $e");
    }
  }

  void _reRecord() {
    // Simply go back to the recording state. _startRecording will handle cleanup.
    _startRecording();
  }

  void _sendApprovedRecording() {
    if (_lastRecordingPath != null) {
      // Track recording approval
      PostHogService.trackAudioInteraction(
        service: 'recording',
        event: 'approved',
        success: true,
        additionalProperties: {
          'npc_name': widget.npcId,
        },
      );

      // First transcribe the audio to show user response, then send to NPC
      _transcribeAndSendRecording(_lastRecordingPath!);
      setState(() {
        _recordingState = RecordingState.idle;
        _lastRecordingPath = null;
      });
    }
  }

  Future<void> _transcribeAndSendRecording(String audioPath) async {
    print("Transcribing recorded audio before sending to NPC...");
    setState(() { _isProcessingBackend = true; });

    final File audioFile = File(audioPath);
    if (!await audioFile.exists()) {
      print("Error: Audio file does not exist at path: $audioPath");
      setState(() { _isProcessingBackend = false; });
      return;
    }

    try {
      // Transcribe audio using the same endpoint as modal
      var uri = Uri.parse('http://127.0.0.1:8000/transcribe-and-translate/');
      var request = http.MultipartRequest('POST', uri)
        ..files.add(await http.MultipartFile.fromPath('audio_file', audioFile.path))
        ..fields['source_language'] = 'th'
        ..fields['target_language'] = 'en';

      var streamedResponse = await request.send();
      var response = await http.Response.fromStream(streamedResponse);

      if (response.statusCode == 200) {
        final result = json.decode(response.body);
        final String transcription = result['transcription'] ?? '';
        final String translation = result['translation'] ?? '';
        
        if (transcription.isNotEmpty) {
          // Create unique audio file copy for conversation history to prevent audio conflicts
          String? uniqueDirectAudioPath;
          try {
            final tempDir = await getTemporaryDirectory();
            final entryId = DialogueEntry._generateId();
            uniqueDirectAudioPath = '${tempDir.path}/player_direct_${entryId}.wav';
            
            // Copy the original audio file to the unique conversation-specific path
            final originalFile = File(audioPath);
            if (await originalFile.exists()) {
              await originalFile.copy(uniqueDirectAudioPath);
              print("Created unique direct audio for history: $uniqueDirectAudioPath");
              
              // Add to temp files for cleanup on level exit
              ref.read(tempFilePathsProvider.notifier).update((state) => [...state, uniqueDirectAudioPath!]);
            } else {
              print("Original direct audio file not found: $audioPath");
              uniqueDirectAudioPath = audioPath; // Fall back to original if copy fails
            }
          } catch (e) {
            print("Error creating unique direct audio file: $e");
            uniqueDirectAudioPath = audioPath; // Fall back to original if copy fails
          }

          // Create and display user response entry with unique audio path
          final userEntry = DialogueEntry.player(transcription, uniqueDirectAudioPath!, englishTranslation: translation.isNotEmpty ? translation : null);
          
          // Add to conversation history for display
          final fullHistoryNotifier = ref.read(fullConversationHistoryProvider(widget.npcId).notifier);
          fullHistoryNotifier.update((history) => [...history, userEntry]);
          
          print("User transcription: '$transcription'");
          
          // Now send the transcription to NPC (same as modal flow)
          // Note: Direct recording flow already created player entry with audio path,
          // so we don't need to pass it again here
          _sendTranscriptionToNPC(transcription);
        } else {
          print("Empty transcription received");
          setState(() { _isProcessingBackend = false; });
        }
      } else {
        print("Transcription failed with status: ${response.statusCode}");
        setState(() { _isProcessingBackend = false; });
      }
    } catch (e, stackTrace) {
      print("Exception during transcription: $e\\n$stackTrace");
      setState(() { _isProcessingBackend = false; });
    }
  }
  // --- End new functions ---

  Future<void> _sendAudioToBackend(String audioPath) async {
    print("Mic button action triggered. Sending audio to new endpoint.");
    setState(() { _isProcessingBackend = true; });

    final startTime = DateTime.now();

    final File audioFileToSend = File(audioPath);

    if (!await audioFileToSend.exists()) {
        print("Error: Recorded audio file does not exist at path: $audioPath");
        
        // Track STT failure
        PostHogService.trackAudioInteraction(
          service: 'stt',
          event: 'request',
          success: false,
          error: 'Audio file does not exist',
          additionalProperties: {
            'npc_name': widget.npcId,
          },
        );

        setState(() { _isProcessingBackend = false; });
        return;
    }

    try {
      print("Recorded audio prepared: ${audioFileToSend.path}. Sending to backend.");
      
      // --- Construct previous_conversation_history for the backend ---
      final currentFullHistory = ref.read(fullConversationHistoryProvider(widget.npcId));
      List<String> historyLinesForBackend = [];
      for (var entry in currentFullHistory) {
          // For player entries, use their stored transcription.
          // For NPC entries, use their main text.
          String textForHistory = entry.isNpc ? entry.text : (entry.playerTranscriptionForHistory ?? entry.text);
          if (_fullyAnimatedMainNpcTexts.containsKey(entry.id) && entry.isNpc) {
            textForHistory = _fullyAnimatedMainNpcTexts[entry.id]!; // Use fully animated text for NPC if available
          }
          historyLinesForBackend.add("${entry.speaker}: $textForHistory");
      }
      String previousHistoryPayload = historyLinesForBackend.join("\\n");
      // --- End history construction ---

      final charmLevelForRequest = ref.read(currentCharmLevelProvider(widget.npcId)); // Read from provider

      var uri = Uri.parse('http://127.0.0.1:8000/generate-npc-response/');
    var request = http.MultipartRequest('POST', uri)
        ..files.add(await http.MultipartFile.fromPath('audio_file', audioFileToSend.path))
        ..fields['npc_id'] = _npcData.id
        ..fields['npc_name'] = _npcData.name
        ..fields['charm_level'] = charmLevelForRequest.toString() // Use provider value
        ..fields['previous_conversation_history'] = previousHistoryPayload
        ..fields['user_id'] = PostHogService.userId ?? 'unknown_user'
        ..fields['session_id'] = PostHogService.sessionId ?? 'unknown_session';
      
      print("Sending audio and data to /generate-npc-response/...");
      var streamedResponse = await request.send();
      var response = await http.Response.fromStream(streamedResponse);

      if (response.statusCode == 200) {
        // Track successful STT request
        final processingTimeMs = DateTime.now().difference(startTime).inMilliseconds;
        PostHogService.trackAudioInteraction(
          service: 'stt',
          event: 'request',
          success: true,
          durationMs: processingTimeMs,
          additionalProperties: {
            'npc_name': widget.npcId,
          },
        );

        Uint8List npcAudioBytes = response.bodyBytes;
        String? npcResponseDataJsonB64 = response.headers['x-npc-response-data'];

            // Backend response received

        if (npcResponseDataJsonB64 == null) {
          print("Error: X-NPC-Response-Data header is missing.");
          setState(() { _isProcessingBackend = false; });
          return;
        }
        
        String npcResponseDataJson = utf8.decode(base64Decode(npcResponseDataJsonB64));
        

        var responsePayload = json.decode(npcResponseDataJson);
        
        String playerTranscription = _sanitizeString(responsePayload['input_target'] ?? "Transcription unavailable");
        String playerEnglishTranslation = _sanitizeString(responsePayload['input_english'] ?? "");
        String npcText = _sanitizeString(responsePayload['response_target'] ?? '...');
        List<POSMapping> npcPosMappings = (responsePayload['response_mapping'] as List? ?? [])
            .map((m) => POSMapping.fromJson(m as Map<String, dynamic>)).toList();
        List<POSMapping> playerInputMappings = (responsePayload['input_mapping'] as List? ?? [])
            .map((m) => POSMapping.fromJson(m as Map<String, dynamic>)).toList();

<<<<<<< HEAD
        // ** CUSTOM WORD DETECTION INTEGRATION **
        await _detectAndProcessCustomWords(responsePayload['input_mapping'] as List? ?? [], widget.npcId);

        print("Received Player Transcription: $playerTranscription");
        print("Received NPC Text: $npcText");
        print("Received Player Input Mappings: ${playerInputMappings.length} words");
=======
        // Track NPC response received
        PostHogService.trackNPCConversation(
          npcName: widget.npcId,
          event: 'response_received',
          playerMessage: playerTranscription,
          npcResponse: npcText,
          additionalProperties: {
            'player_english': playerEnglishTranslation,
            'response_has_audio': npcAudioBytes.isNotEmpty,
          },
        );

                  // Processing NPC response data
>>>>>>> 8c91a04a

        int charmDelta = 0;
        String charmReason = '';
        bool justReachedMaxCharm = false;
        // Update charm level from backend
        if (responsePayload.containsKey('charm_delta')) { // This comes from NPCResponse model
            charmDelta = responsePayload['charm_delta'] ?? 0;
            charmReason = _sanitizeString(responsePayload['charm_reason'] as String? ?? '');
            final charmNotifier = ref.read(currentCharmLevelProvider(widget.npcId).notifier);
            final oldCharm = charmNotifier.state;
            int newCharm = (oldCharm + charmDelta).clamp(0, 100);

            if (newCharm == 100 && oldCharm < 100) {
              justReachedMaxCharm = true;
            }
            
            charmNotifier.state = newCharm;
            // Charm level updated
        }

        // Save NPC audio to a temporary file
        String? tempNpcAudioPath;
        try {
          final tempDir = await getTemporaryDirectory();
          tempNpcAudioPath = '${tempDir.path}/npc_audio_${DateTime.now().millisecondsSinceEpoch}.wav';
          await File(tempNpcAudioPath).writeAsBytes(npcAudioBytes);
        } catch (e) {
          print("Error saving NPC audio to temp file: $e");
        }

        // Create unique audio file copy for conversation history to prevent audio conflicts
        String? uniquePlayerAudioPath;
        try {
          final tempDir = await getTemporaryDirectory();
          final entryId = DialogueEntry._generateId();
          uniquePlayerAudioPath = '${tempDir.path}/player_history_${entryId}.wav';
          
          // Copy the original audio file to the unique conversation-specific path
          final originalFile = File(audioFileToSend.path);
          if (await originalFile.exists()) {
            await originalFile.copy(uniquePlayerAudioPath);
            print("Created unique player audio for history: $uniquePlayerAudioPath");
            
            // Add to temp files for cleanup on level exit
            ref.read(tempFilePathsProvider.notifier).update((state) => [...state, uniquePlayerAudioPath!]);
          } else {
            print("Original audio file not found: ${audioFileToSend.path}");
            uniquePlayerAudioPath = audioFileToSend.path; // Fall back to original if copy fails
          }
        } catch (e) {
          print("Error creating unique player audio file: $e");
          uniquePlayerAudioPath = audioFileToSend.path; // Fall back to original if copy fails
        }

        // Create entries for full history with unique audio path
        final playerEntryForHistory = DialogueEntry.player(playerTranscription, uniquePlayerAudioPath!, inputMappings: playerInputMappings, englishTranslation: playerEnglishTranslation.isNotEmpty ? playerEnglishTranslation : null);
        
        // Generate a stable ID for the NPC entry BEFORE creating it
        final String npcEntryId = DialogueEntry._generateId();

        // The NPC entry for display should be created with the FULL text for history purposes
        final npcEntryForDisplayAndHistory = DialogueEntry.npc(
          id: npcEntryId, // Use the pre-generated ID
          text: npcText, // Use the full text immediately for the history
          englishText: responsePayload['response_english'] ?? '',
          npcName: _npcData.name,
          audioPath: tempNpcAudioPath, // This is the path to the NPC's audio file
          audioBytes: npcAudioBytes, // This is the actual audio data for NPC
          posMappings: npcPosMappings, 
        );

        // Update full conversation history with both the player's entry and the NPC's full entry.
        final fullHistoryNotifier = ref.read(fullConversationHistoryProvider(widget.npcId).notifier);
        fullHistoryNotifier.update((history) => [...history, playerEntryForHistory, npcEntryForDisplayAndHistory]);
        WidgetsBinding.instance.addPostFrameCallback((_) => _scrollToBottom(_historyDialogScrollController));

        // Clear stale text cache entries to ensure fresh display
        _fullyAnimatedMainNpcTexts.clear();
        
        // Set current NPC display entry for the main box and start animation
        print("DEBUG: Setting currentNpcDisplayEntry with full data - ID: ${npcEntryForDisplayAndHistory.id}, hasAudio: ${npcEntryForDisplayAndHistory.audioBytes?.isNotEmpty == true || npcEntryForDisplayAndHistory.audioPath?.isNotEmpty == true}");
        ref.read(currentNpcDisplayEntryProvider.notifier).state = npcEntryForDisplayAndHistory;
        _startNpcTextAnimation(
          idForAnimation: npcEntryId, // Pass the pre-generated ID
          speakerName: _npcData.name, // Pass speaker name
          fullText: npcText,
          englishText: responsePayload['response_english'] ?? '',
          audioPathToPlayWhenDone: tempNpcAudioPath, // Pass audio path
          audioBytesToPlayWhenDone: npcAudioBytes,   // Pass audio bytes
          posMappings: npcPosMappings,
          charmDelta: charmDelta,
          charmReason: charmReason,
          justReachedMaxCharm: justReachedMaxCharm,
          onAnimationComplete: (finalAnimatedEntry) {
            // Update the display provider with the final animated entry
            ref.read(currentNpcDisplayEntryProvider.notifier).state = finalAnimatedEntry;
            // Also update the text map for correct display on rebuild
            _fullyAnimatedMainNpcTexts[finalAnimatedEntry.id] = finalAnimatedEntry.text;
          }
        );

      } else {
        print("Backend processing failed. Status: ${response.statusCode}, Body: ${response.body}");
        
        // Track failed STT request
        final processingTimeMs = DateTime.now().difference(startTime).inMilliseconds;
        PostHogService.trackAudioInteraction(
          service: 'stt',
          event: 'request',
          success: false,
          durationMs: processingTimeMs,
          error: 'HTTP ${response.statusCode}',
          additionalProperties: {
            'npc_name': widget.npcId,
            'status_code': response.statusCode,
          },
        );
        
        String errorMessage = "An unexpected error occurred.";
        try {
          final errorBody = json.decode(response.body);
          final detail = errorBody['detail'];
          if (detail is String) {
            // Regex to find 'message': '...'
            final messageRegex = RegExp(r"'message':\s*'([^']*)'");
            final messageMatch = messageRegex.firstMatch(detail);

            if (messageMatch != null) {
              errorMessage = messageMatch.group(1)!;
            } else {
              // Regex to find 'status': '...' as a fallback
              final statusRegex = RegExp(r"'status':\s*'([^']*)'");
              final statusMatch = statusRegex.firstMatch(detail);
              if (statusMatch != null) {
                String status = statusMatch.group(1)!.replaceAll('_', ' ');
                errorMessage = status[0].toUpperCase() + status.substring(1);
              } else {
                 // Fallback to the start of the detail string if it's simple
                errorMessage = detail.split(':').first;
              }
            }
          } else if (detail != null) {
            errorMessage = detail.toString();
          }
        } catch (e) {
          // If JSON parsing fails, use the raw body for diagnostics, but maybe not for the user.
          // For the user, a generic message is better if parsing fails.
          errorMessage = "Could not process error response from server.";
          print("Error parsing backend error response: $e");
        }

        if (mounted) {
          _showErrorDialog(errorMessage);
        }
      }
    } catch (e, stackTrace) {
      print("Exception in _sendAudioToBackend: $e\\n$stackTrace");
      
      // Track exception in STT request
      final processingTimeMs = DateTime.now().difference(startTime).inMilliseconds;
      PostHogService.trackAudioInteraction(
        service: 'stt',
        event: 'request',
        success: false,
        durationMs: processingTimeMs,
        error: e.toString(),
        additionalProperties: {
          'npc_name': widget.npcId,
          'error_type': 'exception',
        },
      );

      if (mounted) {
        _showErrorDialog("A client-side error occurred: ${e.toString()}");
      }
    } finally {
      setState(() { _isProcessingBackend = false; });
      // The recorded file is no longer deleted here.
      // It will be cleaned up on game exit.
    }
  }
  
  void _showErrorDialog(String message) {
    if (!mounted) return;
    showDialog(
      context: context,
      builder: (BuildContext context) {
        return AlertDialog(
          title: const Text('Error'),
          content: Text(message),
          actions: <Widget>[
            TextButton(
              child: const Text('OK'),
              onPressed: () {
                Navigator.of(context).pop();
              },
            ),
          ],
        );
      },
    );
  }

  Future<void> _playDialogueAudio(DialogueEntry entry) async {
    print("DEBUG: _playDialogueAudio called - Entry ID: ${entry.id}, hasAudioPath: ${entry.audioPath?.isNotEmpty == true}, hasAudioBytes: ${entry.audioBytes?.isNotEmpty == true}");
    
    // Check if widget is still mounted before proceeding with audio playback
    if (!mounted) {
      print("DEBUG: Widget no longer mounted, skipping audio playback");
      return;
    }
    
    final player = ref.read(dialogueReplayPlayerProvider);
    await player.stop();

    try {
      if (entry.audioPath != null && entry.audioPath!.isNotEmpty) {
        if (entry.audioPath!.startsWith('assets/')) {
          await player.setAsset(entry.audioPath!);
          } else {
            await player.setAudioSource(just_audio.AudioSource.uri(Uri.file(entry.audioPath!)));
        }
      } else if (entry.audioBytes != null && entry.audioBytes!.isNotEmpty) {
        await player.setAudioSource(_MyCustomStreamAudioSource.fromBytes(entry.audioBytes!));
      } else {
        print("No audio data to play for entry ID ${entry.id}.");
        return;
      }
      await player.play();
    } catch (e) {
      print("Error playing dialogue audio for entry ID ${entry.id}: $e");
    }
  }

  Future<void> _playVocabularyAudio(String audioPath) async {
    final player = ref.read(dialogueReplayPlayerProvider);
    await player.stop();

    try {
      if (audioPath.startsWith('assets/')) {
        await player.setAsset(audioPath);
      } else if (audioPath.startsWith('data:') || audioPath.length > 1000) {
        // Handle base64 audio data
        String base64Data = audioPath;
        if (audioPath.startsWith('data:')) {
          // Extract base64 part from data URL
          base64Data = audioPath.split(',').last;
        }
        
        try {
          final audioBytes = base64Decode(base64Data);
          await player.setAudioSource(_MyCustomStreamAudioSource.fromBytes(audioBytes));
        } catch (e) {
          print("Error decoding base64 audio: $e");
          return;
        }
      } else {
        await player.setAudioSource(just_audio.AudioSource.uri(Uri.file(audioPath)));
      }
      await player.play();
    } catch (e) {
      print("Error playing vocabulary audio: $e");
    }
  }

  @override
  Widget build(BuildContext context) {
    final screenWidth = MediaQuery.of(context).size.width;
    final screenHeight = MediaQuery.of(context).size.height;

    final dialogueSettings = ref.watch(dialogueSettingsProvider);
    final currentNpcDisplayEntry = ref.watch(currentNpcDisplayEntryProvider);
    final bool showEnglishTranslation = dialogueSettings.showEnglishTranslation;
    final bool showWordByWordAnalysis = dialogueSettings.showWordByWordAnalysis;
    final int displayedCharmLevel = ref.watch(currentCharmLevelProvider(widget.npcId));

    final bool isAnimatingThisNpcEntry = (currentNpcDisplayEntry != null && currentNpcDisplayEntry.id == _currentlyAnimatingEntryId);

    Widget npcContentWidget;
    if (currentNpcDisplayEntry == null) {
      npcContentWidget = const SizedBox.shrink();
    } else {
      // Always build the main content first
      Widget mainContent;
      String textToDisplayForNpc = isAnimatingThisNpcEntry ? _displayedTextForAnimation : (_fullyAnimatedMainNpcTexts[currentNpcDisplayEntry.id] ?? currentNpcDisplayEntry.text);
      bool useCenteredLayout = !showWordByWordAnalysis && textToDisplayForNpc.length < 40 && !isAnimatingThisNpcEntry && (currentNpcDisplayEntry.posMappings == null || currentNpcDisplayEntry.posMappings!.isEmpty);

      if (useCenteredLayout) {
        mainContent = Center(
          child: Text(
            textToDisplayForNpc,
            textAlign: TextAlign.center,
            style: const TextStyle(color: Colors.black, fontSize: 24, fontWeight: FontWeight.w500),
          ),
        );
      } else if (isAnimatingThisNpcEntry) {
        mainContent = Text(
          textToDisplayForNpc,
          textAlign: TextAlign.left,
          style: const TextStyle(color: Colors.black, fontSize: 20),
        );
      } else if (currentNpcDisplayEntry.isNpc && currentNpcDisplayEntry.posMappings != null && currentNpcDisplayEntry.posMappings!.isNotEmpty) {
        List<InlineSpan> wordSpans = currentNpcDisplayEntry.posMappings!.map((mapping) {
          List<Widget> wordParts = [
            Text(mapping.wordTarget, style: TextStyle(color: showWordByWordAnalysis ? (posColorMapping[mapping.pos] ?? Colors.black) : Colors.black, fontSize: 20, fontWeight: FontWeight.w500)),
          ];
          if (showWordByWordAnalysis) {
            if (mapping.wordTranslit.isNotEmpty) {
              wordParts.add(const SizedBox(height: 1));
              wordParts.add(Text(mapping.wordTranslit, style: TextStyle(fontSize: 12, color: posColorMapping[mapping.pos] ?? Colors.black54)));
            }
            if (mapping.wordEng.isNotEmpty) {
              wordParts.add(const SizedBox(height: 1));
              wordParts.add(Text(mapping.wordEng, style: TextStyle(fontSize: 12, color: posColorMapping[mapping.pos] ?? Colors.blueGrey.shade600, fontStyle: FontStyle.italic)));
            }
          }
          return WidgetSpan(
            alignment: PlaceholderAlignment.middle,
            child: Padding(
              padding: const EdgeInsets.only(right: 3.0, bottom: 2.0),
              child: Column(crossAxisAlignment: CrossAxisAlignment.start, mainAxisSize: MainAxisSize.min, children: wordParts),
            ),
          );
        }).toList();
        mainContent = RichText(textAlign: TextAlign.left, text: TextSpan(children: wordSpans));
      } else {
        mainContent = Text(textToDisplayForNpc, style: const TextStyle(fontSize: 18, color: Colors.black87));
      }
      
      // Now, wrap the main content in a Column and conditionally add the English translation below it.
      npcContentWidget = Column(
        mainAxisSize: MainAxisSize.min,
        crossAxisAlignment: useCenteredLayout ? CrossAxisAlignment.center : CrossAxisAlignment.start,
        children: [
          mainContent,
          if (showEnglishTranslation && currentNpcDisplayEntry.englishText.isNotEmpty && !isAnimatingThisNpcEntry)
            Padding(
              padding: const EdgeInsets.only(top: 8.0),
              child: Text(
                currentNpcDisplayEntry.englishText,
                textAlign: useCenteredLayout ? TextAlign.center : TextAlign.left,
                style: const TextStyle(fontSize: 18, color: Colors.black54, fontStyle: FontStyle.italic),
              ),
            ),
        ],
      );
    }

    return DialogueUI(
      npcData: _npcData,
      displayedCharmLevel: displayedCharmLevel,
      screenWidth: screenWidth,
      screenHeight: screenHeight,
      npcContentWidget: npcContentWidget,
      topRightAction: null,
      giftIconAnimationController: _giftIconAnimationController,
      onRequestItem: () => _showGiveItemDialog(context),
      onGiftIconTap: () => _showRequestItemDialog(context),
      onResumeGame: () {
        widget.game.overlays.remove('dialogue');
        widget.game.resumeGame(ref);
      },
      onShowTranslation: () => _showEnglishToTargetLanguageTranslationDialog(context),
      micControls: _buildMicOrReviewControls(),
      isProcessingBackend: _isProcessingBackend,
      mainDialogueScrollController: _mainDialogueScrollController,
      onShowHistory: () => _showFullConversationHistoryDialog(context),
      showEnglish: dialogueSettings.showEnglishTranslation,
      showTransliteration: dialogueSettings.showTransliteration,
      showWordAnalysis: dialogueSettings.showWordByWordAnalysis,
      onToggleEnglish: () => ref.read(dialogueSettingsProvider.notifier).toggleShowEnglishTranslation(),
      onToggleTransliteration: () => ref.read(dialogueSettingsProvider.notifier).toggleShowTransliteration(),
      onToggleWordAnalysis: () => ref.read(dialogueSettingsProvider.notifier).toggleWordByWordAnalysis(),
      onReplayAudio: (currentNpcDisplayEntry?.isNpc ?? false) && (currentNpcDisplayEntry?.audioPath != null || currentNpcDisplayEntry?.audioBytes != null)
        ? () => _playDialogueAudio(currentNpcDisplayEntry!)
        : null,
    );
  }

  Widget _buildControlButton({required IconData icon, required VoidCallback onTap, double size = 28, double padding = 12}) {
    return _AnimatedPressWrapper(
      onTap: () {
        ref.playButtonSound();
        onTap();
      },
      child: Container(
        padding: EdgeInsets.all(padding),
        decoration: BoxDecoration(
          color: Colors.black.withOpacity(0.5),
          shape: BoxShape.circle,
          border: Border.all(color: Colors.white70),
        ),
        child: Icon(icon, color: Colors.white, size: size),
      ),
    );
  }

  Widget _buildMicButton() {
    return ScaleTransition(
      scale: _scaleAnimation ?? const AlwaysStoppedAnimation(1.0),
      child: Container(
        padding: const EdgeInsets.all(18),
        decoration: BoxDecoration(
          color: _isRecording ? Colors.red.withOpacity(0.8) : Colors.black.withOpacity(0.6),
          shape: BoxShape.circle,
          border: Border.all(color: Colors.white, width: 2),
        ),
        child: Icon(Icons.mic, color: Colors.white, size: 40),
      ),
    );
  }

  Widget _buildMicOrReviewControls() {
    switch (_recordingState) {
      case RecordingState.recording:
        return _AnimatedPressWrapper(
          onTap: () {
            ref.playButtonSound();
            _stopRecordingAndReview();
          },
          child: _buildMicButton(),
        );
      case RecordingState.reviewing:
        return Row(
          mainAxisAlignment: MainAxisAlignment.center,
          children: [
            _buildControlButton(icon: Icons.replay, onTap: () {
              _reRecord();
            }, padding: 16),
            const SizedBox(width: 20),
            _buildControlButton(icon: Icons.play_arrow, onTap: () {
              _playLastRecording();
            }, padding: 16),
            const SizedBox(width: 20),
            _buildControlButton(icon: Icons.send, onTap: () {
              _sendApprovedRecording();
            }, padding: 16),
          ],
        );
      case RecordingState.idle:
      default:
        return _AnimatedPressWrapper(
          onTap: () {
            ref.playButtonSound();
            _showRecordingModal();
          },
          child: _buildMicButton(),
        );
    }
  }

  // --- Recording Modal ---
  void _showRecordingModal() async {
    final dialogueSettings = ref.read(dialogueSettingsProvider);
    
    // Get the most recent NPC message for context
    final currentFullHistory = ref.read(fullConversationHistoryProvider(widget.npcId));
    String npcMessage = "สวัสดีค่า ฉันช่วยอะไรได้บ้างคะ?";
    String npcMessageEnglish = "Hi! How can I help you?";
    
    String? npcAudioPath;
    String? npcAudioBytes;
    List<POSMapping>? npcPosMappings;
    
    if (currentFullHistory.isNotEmpty) {
      // Debug: Log conversation history search
      print("DEBUG: Searching through ${currentFullHistory.length} entries in conversation history");
      
      // Find the most recent NPC message
      for (int i = currentFullHistory.length - 1; i >= 0; i--) {
        final entry = currentFullHistory[i];
        print("DEBUG: Entry $i - isNpc: ${entry.isNpc}, text: '${entry.text.substring(0, math.min(entry.text.length, 30))}...', posMappings: ${entry.posMappings?.length ?? 'null'}");
        if (entry.isNpc) {
          npcMessage = entry.text;
          npcMessageEnglish = entry.englishText.isNotEmpty ? entry.englishText : entry.text;
          npcAudioPath = entry.audioPath;
          npcAudioBytes = entry.audioBytes != null ? base64Encode(entry.audioBytes!) : null;
          npcPosMappings = entry.posMappings;
          // Debug: Log POS mappings retrieval from conversation history
          print("DEBUG: Retrieved ${npcPosMappings?.length ?? 0} POS mappings from conversation history for modal");
          print("DEBUG: Using NPC message: '${npcMessage.substring(0, math.min(npcMessage.length, 50))}...'");
          break;
        }
      }
    } else {
      print("DEBUG: No conversation history found, using fallback message");
      // If no conversation history but we have initial greeting data, use that instead of fallback
      if (_initialGreetingData != null) {
        npcMessage = _initialGreetingData!.responseTarget;
        npcMessageEnglish = _initialGreetingData!.responseEnglish;
        npcPosMappings = _initialGreetingData!.responseMapping;
        // Try to find the audio path/bytes (may not be available immediately)
        npcAudioPath = _initialGreetingData!.responseAudioPath;
        print("DEBUG: Using initial greeting data - message: '${npcMessage.substring(0, math.min(npcMessage.length, 50))}...', posMappings: ${npcPosMappings?.length ?? 'null'}");
      } else {
        print("DEBUG: No initial greeting data available either, using fallback");
      }
      print("DEBUG: Final fallback - npcMessage: '$npcMessage', npcPosMappings: ${npcPosMappings?.length ?? 'null'}");
    }

    if (!mounted) return;

    await showDialog(
      context: context,
      barrierDismissible: false,
      builder: (BuildContext context) {
        return NPCResponseModal(
          npcData: _npcData,
          npcMessage: npcMessage,
          npcMessageEnglish: npcMessageEnglish,
          showEnglish: dialogueSettings.showEnglishTranslation,
          showTransliteration: dialogueSettings.showTransliteration,
          onSendResponse: (String transcription, String? audioPath) {
            Navigator.of(context).pop(); // Close the modal
            _handleModalResponse(transcription, audioPath);
          },
          onClose: () {
            Navigator.of(context).pop(); // Close the modal
          },
          npcAudioPath: npcAudioPath,
          npcAudioBytes: npcAudioBytes,
          npcPosMappings: npcPosMappings,
        );
      },
    );
  }

  void _handleModalResponse(String transcription, String? audioPath) {
    // Send the approved transcription through the existing NPC flow
    _sendTranscriptionToNPC(transcription, audioPath);
  }

  void _sendTranscriptionToNPC(String transcription, [String? audioPath]) async {
    print("Sending approved transcription to NPC: $transcription");
    
    // Check if widget is still mounted before proceeding
    if (!mounted) {
      print("Widget disposed, cancelling _sendTranscriptionToNPC");
      return;
    }
    
    setState(() { _isProcessingBackend = true; });

    try {
      // Construct conversation history for the backend (same as existing flow)
      final currentFullHistory = ref.read(fullConversationHistoryProvider(widget.npcId));
      List<String> historyLinesForBackend = [];
      
      for (var entry in currentFullHistory) {
        if (entry.isNpc) {
          historyLinesForBackend.add("NPC: ${entry.text}");
        } else {
          // Use the stored transcription for player entries
          String playerContent = entry.playerTranscriptionForHistory ?? entry.text;
          historyLinesForBackend.add("Player: $playerContent");
        }
      }

      String previousHistoryPayload = historyLinesForBackend.join('\n');
      print("Sending history to backend: $previousHistoryPayload");

      // Get current charm level
      final int currentCharmLevel = ref.read(currentCharmLevelProvider(widget.npcId));
      int charmLevelForRequest = math.max(0, math.min(100, currentCharmLevel));

      // Send custom message to backend (adapted from existing pattern)
      var uri = Uri.parse('http://127.0.0.1:8000/generate-npc-response/');
      var request = http.MultipartRequest('POST', uri)
        ..fields['npc_id'] = _npcData.id
        ..fields['npc_name'] = _npcData.name
        ..fields['charm_level'] = charmLevelForRequest.toString()
        ..fields['previous_conversation_history'] = previousHistoryPayload
        ..fields['custom_message'] = transcription // Send transcription as custom message
        ..fields['user_id'] = PostHogService.userId ?? 'unknown_user'
        ..fields['session_id'] = PostHogService.sessionId ?? 'unknown_session';

      print('Sending request to backend: ${uri.toString()}');
      var response = await request.send();
      
      if (response.statusCode == 200) {
        print('Backend request succeeded with status: ${response.statusCode}');
        
        // Read the response body (audio bytes)
        var responseBytes = await response.stream.toBytes();
        
        // Extract NPC response metadata from headers
        var npcResponseDataHeader = response.headers['x-npc-response-data'];
        if (npcResponseDataHeader == null) {
          throw Exception('Missing NPC response data in headers');
        }
        
        var npcResponseDataJson = utf8.decode(base64.decode(npcResponseDataHeader));
        var responsePayload = json.decode(npcResponseDataJson);
        
        String playerTranscription = responsePayload['input_target'] ?? transcription;
        String playerEnglishTranslation = responsePayload['input_english'] ?? '';
        String npcText = responsePayload['response_target'] ?? 'Sorry, I did not understand.';
        String englishTranslation = responsePayload['response_english'] ?? '';
        
        List<POSMapping> npcPosMappings = (responsePayload['response_mapping'] as List<dynamic>?)
          ?.map((mapping) => POSMapping.fromJson(mapping))
          .toList() ?? [];
        
        List<POSMapping> playerInputMappings = (responsePayload['input_mapping'] as List<dynamic>?)
          ?.map((mapping) => POSMapping.fromJson(mapping))
          .toList() ?? [];
        
        int charmDelta = responsePayload['charm_delta'] ?? 0;
        String charmReason = responsePayload['charm_reason'] ?? '';

        // Update charm level
        if (charmDelta != 0 && mounted) {
          ref.read(currentCharmLevelProvider(widget.npcId).notifier).update((current) => 
            math.max(0, math.min(100, current + charmDelta))
          );
        }

        // Create dialogue entries
        final String playerId = DateTime.now().millisecondsSinceEpoch.toString() + '_player';
        final String npcId = DateTime.now().millisecondsSinceEpoch.toString() + '_npc';

        final playerEntry = DialogueEntry(
          customId: playerId,
          text: playerTranscription,
          englishText: playerEnglishTranslation,
          speaker: 'Player',
          audioPath: audioPath, // Use the provided audio path from final recording
          audioBytes: null,
          isNpc: false,
          posMappings: playerInputMappings,
          playerTranscriptionForHistory: playerTranscription,
        );

        final npcEntry = DialogueEntry(
          customId: npcId,
          text: npcText,
          englishText: englishTranslation,
          speaker: _npcData.name,
          audioPath: null,
          audioBytes: responseBytes,
          isNpc: true,
          posMappings: npcPosMappings,
          playerTranscriptionForHistory: null,
        );

        // Update conversation history
        if (mounted) {
          final fullHistoryNotifier = ref.read(fullConversationHistoryProvider(widget.npcId).notifier);
          fullHistoryNotifier.update((history) => [...history, playerEntry, npcEntry]);
        }

        // Clear stale text cache entries to ensure fresh display
        _fullyAnimatedMainNpcTexts.clear();
        
        // Set current NPC display entry for the main box and start animation
        print("DEBUG: Setting currentNpcDisplayEntry with full data - ID: ${npcEntry.id}, hasAudio: ${npcEntry.audioBytes?.isNotEmpty == true || npcEntry.audioPath?.isNotEmpty == true}");
        ref.read(currentNpcDisplayEntryProvider.notifier).state = npcEntry;
        _startNpcTextAnimation(
          idForAnimation: npcId, // Use the generated ID
          speakerName: _npcData.name, // Pass speaker name
          fullText: npcText,
          englishText: englishTranslation,
          audioPathToPlayWhenDone: null, // No path since we have bytes
          audioBytesToPlayWhenDone: responseBytes, // Pass audio bytes
          posMappings: npcPosMappings,
          charmDelta: charmDelta,
          charmReason: charmReason,
          justReachedMaxCharm: charmDelta > 0 && (ref.read(currentCharmLevelProvider(widget.npcId)) == 100),
          onAnimationComplete: (finalAnimatedEntry) {
            // Update the display provider with the final animated entry
            ref.read(currentNpcDisplayEntryProvider.notifier).state = finalAnimatedEntry;
            // Also update the text map for correct display on rebuild
            _fullyAnimatedMainNpcTexts[finalAnimatedEntry.id] = finalAnimatedEntry.text;
          }
        );

        print("NPC response successfully processed and added to conversation");

      } else {
        String responseBody = await response.stream.bytesToString();
        throw Exception('Backend returned ${response.statusCode}: $responseBody');
      }
      
    } catch (e, stackTrace) {
      print("Exception in _sendTranscriptionToNPC: $e\n$stackTrace");
      if (mounted) {
        _showErrorDialog("A client-side error occurred: ${e.toString()}");
      }
    } finally {
      if (mounted) {
        setState(() { _isProcessingBackend = false; });
      }
    }
  }

  // --- Item Request Dialogs ---
  Future<void> _showRequestItemDialog(BuildContext context) async {
    final int currentCharm = ref.read(currentCharmLevelProvider(widget.npcId));
    final NpcData? itemData = npcDataMap[widget.npcId];

    if (itemData == null) {
      print("Error: No item data found for NPC ID: ${widget.npcId}");
      return;
    }

    String dialogTitle = "Request an item from ${itemData.name}?";
    String dialogContent;

    if (currentCharm >= 100) {
        dialogContent = "You have reached maximum charm! You can receive a special item. This will end the conversation.";
    } else {
        dialogContent = "Your charm is high enough to request an item. Request the regular item now, or wait until your charm is 100 to receive a special item? Requesting an item will end the conversation.";
    }

    return showDialog<void>(
        context: context,
        barrierDismissible: false, // User must make a choice
        builder: (BuildContext dialogContext) {
            return AlertDialog(
                title: Text(dialogTitle),
                content: Text(dialogContent),
                actions: <Widget>[
                    TextButton(
                        child: const Text('Wait'),
                        onPressed: () {
                            Navigator.of(dialogContext).pop();
                        },
                    ),
                    ElevatedButton(
                        child: Text(currentCharm >= 100 ? 'Receive Special Item' : 'Request Regular Item'),
                        onPressed: () {
                            Navigator.of(dialogContext).pop(); // Close this dialog
                            final isSpecial = currentCharm >= 100;
                            String receivedItem = isSpecial ? itemData.specialItemName : itemData.regularItemName;
                            String receivedItemAsset = isSpecial ? itemData.specialItemAsset : itemData.regularItemAsset;
                            String receivedItemType = isSpecial ? itemData.specialItemType : itemData.regularItemType;
                            _showItemReceivedDialog(context, receivedItem, receivedItemAsset, receivedItemType, isSpecial);
                        },
                    ),
                ],
            );
        },
    );
  }

  Future<void> _showItemReceivedDialog(BuildContext context, String itemName, String itemAsset, String itemType, bool isSpecial) {
    return showDialog<void>(
        context: context,
        builder: (BuildContext dialogContext) {
            return AlertDialog(
                title: Text("Item Received!"),
                content: Text("You have received: $itemName"),
                actions: <Widget>[
                    TextButton(
                        child: const Text('OK'),
                        onPressed: () {
                            // Update inventory state
                            ref.read(inventoryProvider.notifier).update((state) {
                              final newState = Map<String, String?>.from(state);
                              newState[itemType] = itemAsset; // Use itemType as the key
                              return newState;
                            });

                            // If it's a special item, mark it as received AND hide the speech bubble immediately.
                            if (isSpecial) {
                              ref.read(specialItemReceivedProvider(widget.npcId).notifier).state = true;
                              widget.game.hideSpeechBubbleFor(widget.npcId);
                            }
                            
                            // Set providers for new item notification
                            ref.read(gameStateProvider.notifier).setNewItem();

                            Navigator.of(dialogContext).pop(); // Close this dialog first

                            // Then close the main dialogue overlay and resume game
                            widget.game.overlays.remove('dialogue');
                            widget.game.resumeGame(ref);
                        },
                    ),
                ],
            );
        },
    );
  }

  // --- Max Charm Notification ---
  Future<void> _showMaxCharmNotification(BuildContext context) {
    return showDialog<void>(
      context: context,
      builder: (BuildContext dialogContext) {
        return AlertDialog(
          title: Text("Max Charm Reached!"),
          content: Text("You have reached the maximum charm level with ${_npcData.name}! You can now request a special item."),
          actions: <Widget>[
            TextButton(
              child: const Text('OK'),
              onPressed: () {
                Navigator.of(dialogContext).pop();
              },
            ),
          ],
        );
      },
    );
  }

  // --- Charm Change Notification ---
  Future<void> _showCharmChangeNotification(BuildContext context, int charmDelta, String charmReason) {
    return showDialog<void>(
      context: context,
      builder: (BuildContext dialogContext) {
        return AlertDialog(
          title: Text("Charm Changed!"),
          content: _CharmChangeDialogContent(
            charmDelta: charmDelta,
            charmReason: charmReason,
          ),
          actions: <Widget>[
            TextButton(
              child: const Text('OK'),
              onPressed: () {
                Navigator.of(dialogContext).pop();
              },
            ),
          ],
        );
      },
    );
  }


  // --- Full Conversation History Dialog ---
  Future<void> _showFullConversationHistoryDialog(BuildContext context) async {
    final historyEntries = ref.watch(fullConversationHistoryProvider(widget.npcId)); // Watch for live updates
    final dialogueSettings = ref.watch(dialogueSettingsProvider);
    final bool showEnglishTranslationInHistory = dialogueSettings.showEnglishTranslation;
    final bool showWordByWordAnalysisInHistory = dialogueSettings.showWordByWordAnalysis;

    // Ensure scroll to bottom when dialog opens or updates
    WidgetsBinding.instance.addPostFrameCallback((_) {
        if (_historyDialogScrollController.hasClients) {
            _scrollToBottom(_historyDialogScrollController);
        }
    });

    return showDialog<void>(
      context: context,
      barrierDismissible: true,
      builder: (BuildContext dialogContext) {
        return AlertDialog(
          backgroundColor: Colors.grey[100], // Lighter background for better text readability
          title: const Text('Full Conversation History'),
          contentPadding: EdgeInsets.all(10), // Adjust padding
          content: Container(
            width: MediaQuery.of(dialogContext).size.width * 0.8, // 80% of screen width
            height: MediaQuery.of(dialogContext).size.height * 0.6, // 60% of screen height
            child: Scrollbar(
              thumbVisibility: true,
              controller: _historyDialogScrollController,
              child: ListView.builder(
                controller: _historyDialogScrollController,
                itemCount: historyEntries.length,
                itemBuilder: (context, index) {
                  final entry = historyEntries[index];
                  Widget mainContentWidget;
                  Widget? englishTranslationWidget;

                  // Conditionally create the English translation widget to be added later
                  if (showEnglishTranslationInHistory && entry.englishText.isNotEmpty) {
                    englishTranslationWidget = Padding(
                      padding: const EdgeInsets.only(top: 4.0),
                      child: Text(
                        entry.englishText,
                        style: TextStyle(
                          fontSize: 14,
                          fontStyle: FontStyle.italic,
                          color: entry.isNpc ? Colors.black54 : Colors.deepPurple.shade300,
                        ),
                      ),
                    );
                  }

                  // Build the main content (Thai or Word Analysis)
                  if (entry.isNpc) {
                    if (entry.posMappings != null && entry.posMappings!.isNotEmpty && showWordByWordAnalysisInHistory) {
                      // NPC with word analysis
                      List<InlineSpan> wordSpans = entry.posMappings!.map((mapping) {
                        List<Widget> wordParts = [
                          Text(mapping.wordTarget, style: TextStyle(color: posColorMapping[mapping.pos] ?? Colors.black87, fontSize: 18, fontWeight: FontWeight.w500)),
                        ];
                        if (mapping.wordTranslit.isNotEmpty) {
                          wordParts.add(SizedBox(height: 1));
                          wordParts.add(Text(mapping.wordTranslit, style: TextStyle(fontSize: 12, color: posColorMapping[mapping.pos] ?? Colors.black54)));
                        }
                        if (mapping.wordEng.isNotEmpty) {
                          wordParts.add(SizedBox(height: 1));
                          wordParts.add(Text(mapping.wordEng, style: TextStyle(fontSize: 12, color: posColorMapping[mapping.pos] ?? Colors.blueGrey.shade600, fontStyle: FontStyle.italic)));
                        }
                        return WidgetSpan(
                          alignment: PlaceholderAlignment.middle,
                          child: Padding(
                            padding: const EdgeInsets.only(right: 3.0, bottom: 2.0),
                            child: Column(crossAxisAlignment: CrossAxisAlignment.start, mainAxisSize: MainAxisSize.min, children: wordParts),
                          ),
                        );
                      }).toList();
                      mainContentWidget = RichText(textAlign: TextAlign.left, text: TextSpan(children: wordSpans));
                    } else {
                      // Plain NPC text
                      mainContentWidget = Text(entry.text, style: TextStyle(fontSize: 18, color: Colors.black87));
                    }
                  } else {
                    // Player's transcribed text
                    bool isItemGivingAction = entry.text.startsWith('User gives ') && entry.text.contains(' to ');
                    if (entry.posMappings != null && entry.posMappings!.isNotEmpty && showWordByWordAnalysisInHistory && !isItemGivingAction) {
                      // Player with word analysis
                      List<InlineSpan> wordSpans = entry.posMappings!.map((mapping) {
                        List<Widget> wordParts = [
                          Text(mapping.wordTarget, style: TextStyle(color: posColorMapping[mapping.pos] ?? Colors.deepPurple.shade700, fontSize: 18, fontWeight: FontWeight.w500)),
                        ];
                        if (mapping.wordTranslit.isNotEmpty) {
                          wordParts.add(SizedBox(height: 1));
                          wordParts.add(Text(mapping.wordTranslit, style: TextStyle(fontSize: 12, color: posColorMapping[mapping.pos] ?? Colors.deepPurple.shade400)));
                        }
                        if (mapping.wordEng.isNotEmpty) {
                          wordParts.add(SizedBox(height: 1));
                          wordParts.add(Text(mapping.wordEng, style: TextStyle(fontSize: 12, color: posColorMapping[mapping.pos] ?? Colors.deepPurple.shade300, fontStyle: FontStyle.italic)));
                        }
                        return WidgetSpan(
                          alignment: PlaceholderAlignment.middle,
                          child: Padding(
                            padding: const EdgeInsets.only(right: 3.0, bottom: 2.0),
                            child: Column(crossAxisAlignment: CrossAxisAlignment.start, mainAxisSize: MainAxisSize.min, children: wordParts),
                          ),
                        );
                      }).toList();
                      mainContentWidget = RichText(textAlign: TextAlign.left, text: TextSpan(children: wordSpans));
                    } else {
                      // Plain player text
                      mainContentWidget = Text(entry.playerTranscriptionForHistory ?? entry.text, style: TextStyle(fontSize: 18, color: Colors.deepPurple.shade700));
                    }
                  }

                  return Padding(
                    padding: const EdgeInsets.symmetric(vertical: 5.0),
                    child: Column(
                      crossAxisAlignment: CrossAxisAlignment.start,
                      children: [
                        Text(
                          entry.speaker,
                          style: TextStyle(
                            fontWeight: FontWeight.bold,
                            color: entry.isNpc ? Colors.teal.shade600 : Colors.indigo.shade600,
                            fontSize: 14,
                          ),
                        ),
                        SizedBox(height: 2),
                        Row(
                          crossAxisAlignment: CrossAxisAlignment.start,
                          children: [
                            Expanded(
                              child: Column(
                                crossAxisAlignment: CrossAxisAlignment.start,
                                children: [
                                  mainContentWidget, // Always show main content
                                  if (englishTranslationWidget != null) englishTranslationWidget, // Conditionally show English translation
                                ],
                              ),
                            ),
                            if (entry.audioPath != null || entry.audioBytes != null)
                              IconButton(
                                icon: Icon(Icons.volume_up, color: Colors.black45),
                                iconSize: 18,
                                 padding: EdgeInsets.only(left: 6, top: 0, bottom: 0, right: 0),
                                constraints: BoxConstraints(),
                                onPressed: () => _playDialogueAudio(entry),
                              ),
                          ],
                        ),
                      ],
                    ),
                  );
                },
              ),
            ),
          ),
          actions: <Widget>[
            TextButton(
              child: const Text('Close'),
              onPressed: () => Navigator.of(dialogContext).pop(),
            ),
          ],
        );
      },
    );
  }
  
  // --- Simple Give Item Dialog ---
  Future<void> _showGiveItemDialog(BuildContext context, {String targetLanguage = "th"}) async {
    // Reset giving item state when dialog opens
    setState(() {
      _selectedCategory = null;
      _selectedVocabularyItem = null;
      _categorizedItems.clear();
      _vocabularyDataLoaded = false;
      _vocabularyLoadingFuture = _loadAndCategorizeVocabulary();
    });
    print("DEBUG: Reset giving item state for direct dialog");
    
    return showDialog<void>(
      context: context,
      barrierDismissible: true,
      builder: (BuildContext dialogContext) {
        return AlertDialog(
          title: const Text('Give Item'),
          content: SizedBox(
            width: double.maxFinite,
            height: 500,
            child: _buildItemGivingTab(dialogContext, targetLanguage),
          ),
          actions: <Widget>[
            TextButton(
              child: const Text('Cancel'),
              onPressed: () {
                Navigator.of(dialogContext).pop();
              },
            ),
          ],
        );
      },
    );
  }

  // --- New Dialog for English to Target Language Translation Input ---
  Future<void> _showEnglishToTargetLanguageTranslationDialog(BuildContext context, {String targetLanguage = "th", int initialTabIndex = 0}) async {
    // Reset state when opening the dialog
    _translationEnglishController.clear();
    _translationMappingsNotifier.value = [];
    _translationAudioNotifier.value = "";
    _translationErrorNotifier.value = null;
    _practiceRecordingState.value = RecordingState.idle;
    _lastPracticeRecordingPath.value = null;
    
    // Reset giving item state as well since this dialog includes the giving item tab
    setState(() {
      _selectedCategory = null;
      _selectedVocabularyItem = null;
      _categorizedItems.clear();
      _vocabularyDataLoaded = false;
      _vocabularyLoadingFuture = _loadAndCategorizeVocabulary();
    });
    print("DEBUG: Reset giving item state for translation dialog");

    // Set initial title when dialog is opened.
    _translationDialogTitleNotifier.value = 'Language Tools';

    // Get the audio player from Riverpod
    final audioPlayer = ref.read(dialogueReplayPlayerProvider);

    void playTranslatedAudio(String audioBase64) async {
      if (audioBase64.isEmpty) return;
      try {
        await audioPlayer.stop();
        final audioBytes = base64Decode(audioBase64);
        // Use a custom audio source that can play from bytes
        await audioPlayer.setAudioSource(_MyCustomStreamAudioSource.fromBytes(audioBytes));
        await audioPlayer.play();
      } catch (e) {
        print("Error playing translated audio: $e");
        _translationErrorNotifier.value = "Error playing audio.";
      }
    }

    return showDialog<void>(
      context: context,
      barrierDismissible: true,
      builder: (BuildContext dialogContext) {
        return DefaultTabController(
          length: 2,
          initialIndex: initialTabIndex,
          child: AlertDialog(
            title: ValueListenableBuilder<String>(
              valueListenable: _translationDialogTitleNotifier,
              builder: (context, title, child) => Text(title),
            ),
            content: SizedBox(
              width: double.maxFinite,
              height: 500,
              child: Column(
                children: [
                  TabBar(
                    tabs: [
                      Tab(text: 'Translate'),
                      Tab(text: 'Give Item'),
                    ],
                  ),
                  Expanded(
                    child: TabBarView(
                      children: [
                        _buildTranslationTab(playTranslatedAudio, targetLanguage),
                        _buildItemGivingTab(dialogContext, targetLanguage),
                      ],
                    ),
                  ),
                ],
              ),
            ),
            actions: <Widget>[
              TextButton(
                child: const Text('Cancel'),
                onPressed: () {
                  Navigator.of(dialogContext).pop();
                },
              ),
            ],
          ),
        );
      },
    );
  }

  // --- Tab Content Methods ---
  
  Widget _buildTranslationTab(Function(String) playTranslatedAudio, String targetLanguage) {
    return SingleChildScrollView(
      child: Padding(
        padding: const EdgeInsets.all(8.0),
        child: Column(
          crossAxisAlignment: CrossAxisAlignment.start,
          children: [
            Text('Enter English text to translate:'),
            SizedBox(height: 8),
            TextField(
              controller: _translationEnglishController,
              decoration: InputDecoration(
                border: OutlineInputBorder(),
                hintText: 'Type here...',
              ),
              minLines: 3,
              maxLines: 5,
            ),
            SizedBox(height: 16),
            ElevatedButton(
              child: const Text('Translate'),
              onPressed: () async {
                final String englishText = _translationEnglishController.text;
                if (englishText.trim().isEmpty) return;

                _translationIsLoadingNotifier.value = true;
                _translationErrorNotifier.value = null;
                _practiceRecordingState.value = RecordingState.idle;

                try {
                  final response = await http.post(
                    Uri.parse('http://127.0.0.1:8000/gcloud-translate-tts/'),
                    headers: {'Content-Type': 'application/json'},
                    body: jsonEncode({
                      'english_text': englishText,
                      'target_language': targetLanguage
                    }),
                  );

                  if (response.statusCode == 200) {
                    final data = jsonDecode(response.body);
                    
                    // Keep consistent title regardless of language
                    _translationDialogTitleNotifier.value = 'Language Tools';
                    
                    _translationAudioNotifier.value = data['audio_base64'] ?? "";
                    
                    if (data['word_mappings'] != null) {
                      List<Map<String, String>> mappings = [];
                      for (var mapping in data['word_mappings']) {
                        mappings.add({
                          'english': mapping['english']?.toString() ?? '',
                          'target': mapping['target']?.toString() ?? '',
                          'romanized': mapping['romanized']?.toString() ?? '',
                        });
                      }
                      _translationMappingsNotifier.value = mappings;
                    } else {
                      _translationMappingsNotifier.value = [];
                    }
                  } else {
                    String errorMessage = "Error: ${response.statusCode}";
                    try {
                       final errorData = jsonDecode(response.body);
                       errorMessage += ": ${errorData['detail'] ?? 'Unknown backend error'}";
                    } catch(_) {}
                    _translationErrorNotifier.value = errorMessage;
                    print("Backend translation error: ${response.body}");
                  }
                } catch (e) {
                  _translationErrorNotifier.value = "Error: Could not connect to translation service.";
                  print("Network or other error calling translation backend: $e");
                }

                _translationIsLoadingNotifier.value = false;
              },
            ),
            SizedBox(height: 16),
            ValueListenableBuilder<bool>(
              valueListenable: _translationIsLoadingNotifier,
              builder: (context, isLoading, child) {
                if (isLoading) {
                  return const Center(child: CircularProgressIndicator());
                }
                return Column(
                  crossAxisAlignment: CrossAxisAlignment.start,
                  children: [
                    ValueListenableBuilder<String?>(
                      valueListenable: _translationErrorNotifier,
                      builder: (context, error, child) {
                        if (error != null) {
                          return Text(error, style: TextStyle(color: Colors.red));
                        }
                        return const SizedBox.shrink();
                      },
                    ),
                    ValueListenableBuilder<List<Map<String, String>>>(
                      valueListenable: _translationMappingsNotifier,
                      builder: (context, wordMappings, child) {
                        if (wordMappings.isEmpty) return const SizedBox.shrink();
                        
                        return Column(
                          children: [
                            Container(
                              margin: const EdgeInsets.only(bottom: 8),
                              padding: const EdgeInsets.all(8),
                              decoration: BoxDecoration(
                                color: Colors.teal[50],
                                borderRadius: BorderRadius.circular(4),
                              ),
                              child: Column(
                                crossAxisAlignment: CrossAxisAlignment.start,
                                children: [
                                  Row(
                                    mainAxisAlignment: MainAxisAlignment.spaceBetween,
                                    children: [
                                      Text(
                                        'Translation:',
                                        style: TextStyle(
                                          fontSize: 14,
                                          fontWeight: FontWeight.bold,
                                          color: Colors.teal[800],
                                        ),
                                      ),
                                      ValueListenableBuilder<String>(
                                        valueListenable: _translationAudioNotifier,
                                        builder: (context, audioBase64, child) {
                                          if (audioBase64.isEmpty) return const SizedBox.shrink();
                                          return IconButton(
                                            icon: Icon(Icons.volume_up, color: Colors.teal[700]),
                                            onPressed: () => playTranslatedAudio(audioBase64),
                                          );
                                        }
                                      ),
                                    ],
                                  ),
                                  const SizedBox(height: 8),
                                  Wrap(
                                    spacing: 8.0,
                                    runSpacing: 4.0,
                                    children: wordMappings.map((mapping) {
                                      return Container(
                                        padding: const EdgeInsets.symmetric(horizontal: 6, vertical: 4),
                                        decoration: BoxDecoration(
                                          color: Colors.white.withAlpha(180),
                                          borderRadius: BorderRadius.circular(4),
                                          border: Border.all(color: Colors.teal.shade200),
                                        ),
                                        child: Column(
                                          crossAxisAlignment: CrossAxisAlignment.start,
                                          mainAxisSize: MainAxisSize.min,
                                          children: [
                                            Text(
                                              mapping['target'] ?? '',
                                              style: TextStyle(
                                                fontSize: 16,
                                                fontWeight: FontWeight.w600,
                                                color: Colors.teal[800],
                                              ),
                                            ),
                                            const SizedBox(height: 1),
                                            Text(
                                              mapping['romanized'] ?? '',
                                              style: TextStyle(
                                                fontSize: 12,
                                                color: Colors.teal[600],
                                              ),
                                            ),
                                            const SizedBox(height: 1),
                                            Text(
                                              mapping['english'] ?? '',
                                              style: TextStyle(
                                                fontSize: 11,
                                                color: Colors.blueGrey[600],
                                                fontStyle: FontStyle.italic,
                                              ),
                                            ),
                                          ],
                                        ),
                                      );
                                    }).toList(),
                                  ),
                                ],
                              ),
                            ),
                            const SizedBox(height: 16),
                            _buildPracticeMicControls(),
                          ],
                        );
                      },
                    ),
                  ],
                );
              },
            ),
          ],
        ),
      ),
    );
  }

  Widget _buildItemGivingTab(BuildContext dialogContext, String targetLanguage) {
    return Column(
      children: [
        Padding(
          padding: const EdgeInsets.all(8.0),
          child: Text(
            'Select or translate a word to give as an item:',
            style: const TextStyle(
              fontSize: 14,
              fontWeight: FontWeight.bold,
            ),
          ),
        ),
        // Category-based NPC Vocabulary Selection
        Padding(
          padding: const EdgeInsets.symmetric(horizontal: 8.0),
          child: Column(
            children: [
              // Loading/Error State Handler
              FutureBuilder<void>(
                future: _vocabularyLoadingFuture,
                builder: (context, snapshot) {
                  if (snapshot.connectionState == ConnectionState.waiting) {
                    return const Column(
                      children: [
                        CircularProgressIndicator(),
                        SizedBox(height: 8),
                        Text('Loading vocabulary...'),
                      ],
                    );
                  }
                  
                  if (snapshot.hasError) {
                    print("DEBUG: Error loading vocabulary: ${snapshot.error}");
                    return Column(
                      children: [
                        const Icon(Icons.error, color: Colors.red),
                        const SizedBox(height: 8),
                        Text('Failed to load vocabulary: ${snapshot.error}'),
                      ],
                    );
                  }
                  
                  if (_categorizedItems.isEmpty) {
                    return const Text('No vocabulary items found.');
                  }
                  
                  // Data loaded successfully, return empty widget since UI is handled below
                  return const SizedBox.shrink();
                },
              ),
              
              // StatefulBuilder Pattern - Guaranteed Local Rebuilds
              StatefulBuilder(
                builder: (context, localSetState) {
                  print("DEBUG: StatefulBuilder rebuilding - Selected category: $_selectedCategory");
                  print("DEBUG: StatefulBuilder - Vocabulary loaded: $_vocabularyDataLoaded, Items count: ${_categorizedItems.length}");
                  
                  return Column(
                    children: [
                      // Category Dropdown - Inline with localSetState
                      if (_vocabularyDataLoaded && _categorizedItems.isNotEmpty) ...[
                        () {
                          final categories = _categorizedItems.keys.toList()..sort();
                          print("DEBUG: Building category dropdown - Categories: $categories, Selected: $_selectedCategory");
                          
                          return DropdownButtonFormField<String>(
                            key: ValueKey('category_dropdown_${_categorizedItems.length}'),
                            decoration: const InputDecoration(
                              labelText: 'Select Category...',
                              border: OutlineInputBorder(),
                              contentPadding: EdgeInsets.symmetric(horizontal: 12, vertical: 8),
                            ),
                            isExpanded: true,
                            value: _selectedCategory,
                            items: categories.map((category) {
                              return DropdownMenuItem<String>(
                                value: category,
                                child: Text(
                                  category,
                                  overflow: TextOverflow.ellipsis,
                                ),
                              );
                            }).toList(),
                            onChanged: (selectedCategory) {
                              print("DEBUG: Category selected: $selectedCategory");
                              localSetState(() {
                                _selectedCategory = selectedCategory;
                                _selectedVocabularyItem = null; // Reset item selection when category changes
                              });
                              print("DEBUG: Local state updated, triggering StatefulBuilder rebuild");
                              print("DEBUG: New state - Selected: $_selectedCategory, Available items: ${_categorizedItems[selectedCategory]?.length ?? 0}");
                            },
                          );
                        }(),
                      ],
                      
                      // Vocabulary Dropdown - Conditional inline with guaranteed rebuild
                      if (_vocabularyDataLoaded && _categorizedItems.isNotEmpty && _selectedCategory != null) ...[
                        () {
                          final itemCount = _categorizedItems[_selectedCategory!]?.length ?? 0;
                          print("DEBUG: Building vocabulary dropdown for category: $_selectedCategory with $itemCount items");
                          print("DEBUG: Vocabulary dropdown key: vocab_$_selectedCategory");
                          
                          return Column(
                            children: [
                              const SizedBox(height: 12),
                              DropdownButtonFormField<Map<String, dynamic>>(
                                key: ValueKey('vocab_$_selectedCategory'),
                                decoration: const InputDecoration(
                                  labelText: 'Select Item...',
                                  border: OutlineInputBorder(),
                                  contentPadding: EdgeInsets.symmetric(horizontal: 12, vertical: 8),
                                ),
                                isExpanded: true,
                                value: _selectedVocabularyItem,
                                items: (_categorizedItems[_selectedCategory!] ?? []).map((item) {
                                  return DropdownMenuItem<Map<String, dynamic>>(
                                    value: item,
                                    child: Text(
                                      '${item['thai'] ?? item['target'] ?? ''} - ${item['english']}',
                                      overflow: TextOverflow.ellipsis,
                                    ),
                                  );
                                }).toList(),
                                onChanged: (selectedItem) {
                                  print("DEBUG: Vocabulary item selected: ${selectedItem?['english']}");
                                  localSetState(() {
                                    _selectedVocabularyItem = selectedItem;
                                  });
                                  if (selectedItem != null) {
                                    _handleWordSelection(selectedItem, dialogContext, targetLanguage);
                                  }
                                },
                              ),
                            ],
                          );
                        }(),
                      ],
                    ],
                  );
                },
              ),
            ],
          ),
        ),
        const SizedBox(height: 16),
        const Padding(
          padding: EdgeInsets.symmetric(horizontal: 8.0),
          child: Row(
            children: [
              Expanded(child: Divider()),
              Padding(
                padding: EdgeInsets.symmetric(horizontal: 8.0),
                child: Text('OR'),
              ),
              Expanded(child: Divider()),
            ],
          ),
        ),
        const SizedBox(height: 16),
        // Custom translation section
        Expanded(
          child: _buildCustomItemTracing(dialogContext, targetLanguage),
        ),
      ],
    );
  }


  Widget _buildCustomItemTracing(BuildContext dialogContext, String targetLanguage) {
    return Column(
      children: [
        Padding(
          padding: const EdgeInsets.all(8.0),
          child: Column(
            crossAxisAlignment: CrossAxisAlignment.start,
            children: [
              Text(
                'Translate and trace any word:',
                style: TextStyle(
                  fontSize: 14,
                  fontWeight: FontWeight.bold,
                ),
              ),
              SizedBox(height: 8),
              TextField(
                controller: _customItemController,
                decoration: InputDecoration(
                  border: OutlineInputBorder(),
                  hintText: 'Enter English word...',
                  suffixIcon: ValueListenableBuilder<bool>(
                    valueListenable: _customItemIsLoadingNotifier,
                    builder: (context, isLoading, child) {
                      return IconButton(
                        icon: isLoading 
                          ? SizedBox(
                              width: 20,
                              height: 20,
                              child: CircularProgressIndicator(
                                strokeWidth: 2,
                                valueColor: AlwaysStoppedAnimation<Color>(
                                  Theme.of(context).primaryColor,
                                ),
                              ),
                            )
                          : Icon(Icons.language),
                        onPressed: isLoading ? null : () => _translateCustomItem(targetLanguage),
                      );
                    },
                  ),
                  contentPadding: EdgeInsets.symmetric(horizontal: 12, vertical: 8),
                ),
                onSubmitted: (value) {
                  if (!_customItemIsLoadingNotifier.value) {
                    _translateCustomItem(targetLanguage);
                  }
                },
              ),
            ],
          ),
        ),
        Expanded(
          child: Padding(
            padding: const EdgeInsets.symmetric(horizontal: 8.0),
            child: ValueListenableBuilder<Map<String, dynamic>?>(
              valueListenable: _customItemDataNotifier,
              builder: (context, itemData, child) {
                return ValueListenableBuilder<bool>(
                  valueListenable: _customItemIsLoadingNotifier,
                  builder: (context, isLoading, child) {
                    if (isLoading && itemData == null) {
                      return Center(
                        child: Column(
                          mainAxisAlignment: MainAxisAlignment.center,
                          children: [
                            CircularProgressIndicator(),
                            SizedBox(height: 16),
                            Text('Processing your word...',
                              style: TextStyle(color: Colors.grey[600]),
                            ),
                          ],
                        ),
                      );
                    }
                    if (itemData == null) {
                      return Center(
                        child: Text(
                          'Enter a word above to see translation',
                          style: TextStyle(color: Colors.grey[600]),
                          textAlign: TextAlign.center,
                        ),
                      );
                    }
                    
                    return SingleChildScrollView(
                      child: Card(
                        elevation: 2,
                        child: Padding(
                          padding: const EdgeInsets.all(12.0),
                          child: Column(
                            crossAxisAlignment: CrossAxisAlignment.start,
                            mainAxisSize: MainAxisSize.min,
                            children: [
                              Text(
                                'Translation:',
                                style: TextStyle(
                                  fontSize: 14,
                                  fontWeight: FontWeight.bold,
                                ),
                              ),
                              SizedBox(height: 8),
                              Center(
                                child: Text(
                                  itemData['target'] ?? itemData['thai'] ?? '',
                                  style: TextStyle(
                                    fontSize: 32,
                                    fontWeight: FontWeight.bold,
                                  ),
                                  textAlign: TextAlign.center,
                                ),
                              ),
                              SizedBox(height: 8),
                              Center(
                                child: Column(
                                  children: [
                                    Text(
                                      itemData['english'] ?? '',
                                      style: TextStyle(
                                        fontSize: 16,
                                        fontWeight: FontWeight.w600,
                                      ),
                                      textAlign: TextAlign.center,
                                    ),
                                    Text(
                                      itemData['transliteration'] ?? '',
                                      style: TextStyle(
                                        fontSize: 14,
                                        color: Colors.grey[600],
                                        fontStyle: FontStyle.italic,
                                      ),
                                      textAlign: TextAlign.center,
                                    ),
                                  ],
                                ),
                              ),
                              SizedBox(height: 16),
                              // Only show Trace Character button for custom translations
                              SizedBox(
                                width: double.infinity,
                                child: ElevatedButton.icon(
                                  onPressed: () => _startCharacterTracing(itemData, dialogContext, targetLanguage),
                                  icon: Icon(Icons.edit, size: 18),
                                  label: Text('Trace Character', style: TextStyle(fontSize: 14)),
                                  style: ElevatedButton.styleFrom(
                                    backgroundColor: const Color(0xFF4ECCA3),
                                    foregroundColor: Colors.black,
                                    padding: EdgeInsets.symmetric(vertical: 12),
                                  ),
                                ),
                              ),
                            ],
                          ),
                        ),
                      ),
                    );
                  },
                );
              },
            ),
          ),
        ),
      ],
    );
  }


  // --- Quick Select and Character Display Methods ---
  


  // --- Multi-character Navigation and Helper Methods ---
  
  void _handleWordSelection(Map<String, dynamic> selectedItem, BuildContext dialogContext, String targetLanguage) {
    // Directly start character tracing instead of showing middle popup
    _startCharacterTracing(selectedItem, dialogContext, targetLanguage);
  }
  
  void _previousCharacter() {
    if (_currentCharacterIndex > 0) {
      setState(() {
        _currentCharacterIndex--;
      });
      _clearCanvas();
      // Update the tracing area with the new character
      _updateTracingArea();
    }
  }
  
  void _nextCharacter() {
    if (_currentCharacterIndex < _currentWordMapping.length - 1) {
      setState(() {
        _currentCharacterIndex++;
      });
      _clearCanvas();
      // Update the tracing area with the new character
      _updateTracingArea();
    }
  }
  
  void _updateTracingArea() {
    // Trigger a rebuild of the tracing area with the new character
    setState(() {});
  }
  
  Map<String, dynamic> _getCurrentCharacter() {
    if (_currentWordMapping.isNotEmpty && _currentCharacterIndex < _currentWordMapping.length) {
      return _currentWordMapping[_currentCharacterIndex];
    }
    return {'thai': '', 'transliteration': '', 'translation': '', 'english': ''};
  }
  
  void _showCharacterWritingTips(Map<String, dynamic> character) {
    showDialog(
      context: context,
      builder: (BuildContext context) {
        return AlertDialog(
          title: Text('Writing Tips: ${character['thai']}'),
          content: Column(
            mainAxisSize: MainAxisSize.min,
            crossAxisAlignment: CrossAxisAlignment.start,
            children: [
              Text(
                'Character: ${character['thai']}',
                style: const TextStyle(fontSize: 24, fontWeight: FontWeight.bold),
              ),
              const SizedBox(height: 8),
              Text('Sound: ${character['transliteration']}'),
              Text('Meaning: ${character['translation'] ?? character['english']}'),
              const SizedBox(height: 16),
              const Text(
                'Thai Writing Tips:',
                style: TextStyle(fontWeight: FontWeight.bold),
              ),
              const SizedBox(height: 8),
              const Text('• Start with circular elements'),
              const Text('• Write vowels after consonants'),
              const Text('• Top-to-bottom, left-to-right'),
              const Text('• Keep strokes smooth and flowing'),
            ],
          ),
          actions: [
            TextButton(
              onPressed: () => Navigator.of(context).pop(),
              child: const Text('Close'),
            ),
          ],
        );
      },
    );
  }

  void _showCharacterPronunciationTips(Map<String, dynamic> character) {
    final thaiChar = character['thai'] ?? '';
    final transliteration = character['transliteration'] ?? character['romanized'] ?? '';
    final translation = character['translation'] ?? character['english'] ?? '';
    
    showDialog(
      context: context,
      builder: (BuildContext context) {
        return Dialog(
          backgroundColor: const Color(0xFF1F1F1F),
          shape: RoundedRectangleBorder(
            borderRadius: BorderRadius.circular(16),
          ),
          child: Container(
            padding: const EdgeInsets.all(20),
            decoration: BoxDecoration(
              color: const Color(0xFF1F1F1F),
              borderRadius: BorderRadius.circular(16),
              border: Border.all(
                color: const Color(0xFF4ECCA3).withOpacity(0.3),
                width: 1,
              ),
            ),
            child: Column(
              mainAxisSize: MainAxisSize.min,
              crossAxisAlignment: CrossAxisAlignment.start,
              children: [
                // Character display
                Row(
                  children: [
                    Text(
                      thaiChar,
                      style: const TextStyle(
                        fontSize: 48,
                        fontWeight: FontWeight.bold,
                        color: Color(0xFF4ECCA3),
                      ),
                    ),
                    const SizedBox(width: 16),
                    Expanded(
                      child: Column(
                        crossAxisAlignment: CrossAxisAlignment.start,
                        children: [
                          if (transliteration.isNotEmpty)
                            Text(
                              transliteration,
                              style: const TextStyle(
                                fontSize: 18,
                                fontWeight: FontWeight.w600,
                                color: Colors.white,
                              ),
                            ),
                          if (translation.isNotEmpty)
                            Text(
                              translation,
                              style: const TextStyle(
                                fontSize: 14,
                                color: Colors.white70,
                              ),
                            ),
                        ],
                      ),
                    ),
                  ],
                ),
                const SizedBox(height: 20),
                // Pronunciation tips
                Container(
                  padding: const EdgeInsets.all(16),
                  decoration: BoxDecoration(
                    color: const Color(0xFF2D2D2D),
                    borderRadius: BorderRadius.circular(12),
                    border: Border.all(
                      color: Colors.white.withOpacity(0.1),
                      width: 1,
                    ),
                  ),
                  child: Column(
                    crossAxisAlignment: CrossAxisAlignment.start,
                    children: [
                      Row(
                        children: [
                          const Icon(
                            Icons.record_voice_over,
                            color: Color(0xFF4ECCA3),
                            size: 20,
                          ),
                          const SizedBox(width: 8),
                          const Text(
                            'Pronunciation Tips',
                            style: TextStyle(
                              fontSize: 16,
                              fontWeight: FontWeight.bold,
                              color: Color(0xFF4ECCA3),
                            ),
                          ),
                        ],
                      ),
                      const SizedBox(height: 12),
                      Text(
                        _getCharacterSpecificPronunciationTips(thaiChar, transliteration),
                        style: const TextStyle(
                          fontSize: 14,
                          color: Colors.white,
                          height: 1.4,
                        ),
                      ),
                    ],
                  ),
                ),
                const SizedBox(height: 20),
                // Close button
                SizedBox(
                  width: double.infinity,
                  child: ElevatedButton(
                    onPressed: () => Navigator.of(context).pop(),
                    style: ElevatedButton.styleFrom(
                      backgroundColor: const Color(0xFF4ECCA3),
                      foregroundColor: Colors.black,
                      padding: const EdgeInsets.symmetric(vertical: 12),
                      shape: RoundedRectangleBorder(
                        borderRadius: BorderRadius.circular(8),
                      ),
                    ),
                    child: const Text(
                      'Got it!',
                      style: TextStyle(
                        fontSize: 16,
                        fontWeight: FontWeight.w600,
                      ),
                    ),
                  ),
                ),
              ],
            ),
          ),
        );
      },
    );
  }
  
  String _getCharacterSpecificPronunciationTips(String thaiChar, String transliteration) {
    // Return character-specific pronunciation guidance
    switch (thaiChar) {
      case 'ก':
        return 'Pronounced like "k" in "cat". Keep your tongue at the back and make a sharp, crisp sound without breathing out.';
      case 'ข':
        return 'Like "kh" - similar to "k" but with a puff of air. Place your tongue at the back and exhale slightly.';
      case 'ค':
        return 'Another "kh" sound, identical to ข. Practice the difference through context and listening.';
      case 'ง':
        return 'Like "ng" in "sing". This sound can start Thai syllables, unlike in English where it only ends words.';
      case 'จ':
        return 'Like "j" in "jump". Touch your tongue to the roof of your mouth and release with voice.';
      case 'ฉ':
        return 'Like "ch" in "church" but with more air. Similar to จ but unvoiced and breathy.';
      case 'ช':
        return 'Also like "ch" in "church". Practice distinguishing from ฉ through listening.';
      case 'ซ':
        return 'Like "s" in "sun". Keep your tongue behind your teeth and let air flow smoothly.';
      case 'ด':
        return 'Like "d" in "dog". Touch your tongue tip to the roof of your mouth briefly.';
      case 'ต':
        return 'Like "t" in "top". Similar to ด but without voice - just a quick tongue tap.';
      case 'ท':
        return 'Like "th" in "top" with aspiration. Touch tongue tip to teeth and release with air.';
      case 'น':
        return 'Like "n" in "no". Touch your tongue tip to the roof of your mouth and hum.';
      case 'บ':
        return 'Like "b" in "big". Press your lips together and release with voice.';
      case 'ป':
        return 'Like "p" in "pat". Similar to บ but without voice - just lip release.';
      case 'ผ':
        return 'Like "ph" in "phone" but as one sound. Not "p" + "h" but a single aspirated "p".';
      case 'ฝ':
        return 'Like "f" in "food". Place your bottom lip against your top teeth and blow air.';
      case 'พ':
        return 'Another "ph" sound, identical to ผ. Listen for context differences.';
      case 'ฟ':
        return 'Another "f" sound, identical to ฝ. Practice distinguishing through context.';
      case 'ม':
        return 'Like "m" in "mom". Close your lips and hum with your nose.';
      case 'ย':
        return 'Like "y" in "yes". Keep your tongue relaxed and glide into the next sound.';
      case 'ร':
        return 'Rolled "r" like Spanish. Tap your tongue tip against the roof lightly and rapidly.';
      case 'ล':
        return 'Like "l" in "love". Touch your tongue tip to the roof and let air flow around sides.';
      case 'ว':
        return 'Like "w" in "water". Round your lips and glide into the next sound.';
      case 'ส':
        return 'Like "s" in "sun". Keep airflow smooth and tongue behind teeth.';
      case 'ห':
        return 'Like "h" in "house". Breathe out gently - it\'s just air flow.';
      case 'อ':
        return 'A glottal stop - like the pause in "uh-oh". Brief closure in your throat.';
      default:
        if (transliteration.contains('th')) {
          return 'For "th" sounds: Touch your tongue tip to your teeth and breathe out gently. Not like English "th".';
        } else if (transliteration.contains('ph')) {
          return 'For "ph" sounds: Like "p" with a puff of air, not an "f" sound. One unified sound.';
        } else if (transliteration.contains('ng')) {
          return 'For "ng" sounds: Like the end of "sing" but can start Thai syllables. Practice holding the sound.';
        } else {
          return 'Listen carefully to native pronunciation. Thai has 5 tones, so pitch changes meaning. Practice with tone awareness.';
        }
    }
  }

  Color _getRecognitionFeedbackColor() {
    final currentChar = _getCurrentCharacter();
    final expectedChar = currentChar['thai'] ?? '';
    
    if (_lastRecognitionResult.isEmpty) {
      return Colors.grey[100]!;
    } else if (_lastRecognitionResult == expectedChar) {
      return Colors.green[100]!;
    } else if (_lastRecognitionResult == 'Not recognized') {
      return Colors.orange[100]!;
    } else {
      return Colors.red[100]!;
    }
  }
  
  String _getRecognitionFeedbackText() {
    final currentChar = _getCurrentCharacter();
    final expectedChar = currentChar['thai'] ?? '';
    
    if (_lastRecognitionResult.isEmpty) {
      return 'Ready to trace...';
    } else if (_lastRecognitionResult == expectedChar) {
      return '✓ Perfect! Character traced correctly!';
    } else if (_lastRecognitionResult == 'Not recognized') {
      return '? Character not recognized. Try again.';
    } else {
      return '✗ Recognized: $_lastRecognitionResult (Expected: $expectedChar)';
    }
  }

  IconData _getRecognitionFeedbackIcon() {
    final currentChar = _getCurrentCharacter();
    final expectedChar = currentChar['thai'] ?? '';
    
    if (_lastRecognitionResult.isEmpty) {
      return Icons.edit;
    } else if (_lastRecognitionResult == expectedChar) {
      return Icons.check_circle;
    } else if (_lastRecognitionResult == 'Not recognized') {
      return Icons.help_outline;
    } else {
      return Icons.error_outline;
    }
  }

  Color _getRecognitionFeedbackIconColor() {
    final currentChar = _getCurrentCharacter();
    final expectedChar = currentChar['thai'] ?? '';
    
    if (_lastRecognitionResult.isEmpty) {
      return Colors.grey[600]!;
    } else if (_lastRecognitionResult == expectedChar) {
      return Colors.green[600]!;
    } else if (_lastRecognitionResult == 'Not recognized') {
      return Colors.orange[600]!;
    } else {
      return Colors.red[600]!;
    }
  }
  
  bool _canGiveItem() {
    // Check if all characters in the word have been completed
    for (int i = 0; i < _currentWordMapping.length; i++) {
      if (!(_characterCompletionStatus[i] ?? false)) {
        return false;
      }
    }
    return _currentWordMapping.isNotEmpty;
  }
  
  String _getSubmitButtonText() {
    if (_currentWordMapping.length <= 1) {
      return _characterCompletionStatus[0] ?? false ? 'Give Item' : 'Complete Tracing';
    }
    
    final completedCount = _characterCompletionStatus.values.where((v) => v).length;
    if (completedCount == _currentWordMapping.length) {
      return 'Give Item';
    } else {
      return 'Complete All Characters ($completedCount/${_currentWordMapping.length})';
    }
  }
  

  // --- Helper Methods for Item Giving ---
  

  Future<List<Map<String, dynamic>>> _fetchNPCVocabulary() async {
    try {
      final String npcId = widget.npcId.toLowerCase();
      final String fileName = 'npc_vocabulary_$npcId.json';
      
      final String jsonString = await DefaultAssetBundle.of(context).loadString('assets/data/$fileName');
      final Map<String, dynamic> data = jsonDecode(jsonString);
      
      return List<Map<String, dynamic>>.from(data['vocabulary'] ?? []);
    } catch (e) {
      print("Error loading NPC vocabulary: $e");
      return [];
    }
  }

  Future<void> _loadAndCategorizeVocabulary() async {
    if (_vocabularyDataLoaded) {
      print("DEBUG: Vocabulary data already loaded, skipping");
      return;
    }

    try {
      print("DEBUG: Loading and categorizing vocabulary data");
      final items = await _fetchNPCVocabulary();
      
      if (items.isEmpty) {
        print("DEBUG: No vocabulary items found");
        return;
      }

      // Group items by category and store in class variable
      _categorizedItems.clear();
      for (final item in items) {
        final category = item['category'] ?? 'Uncategorized';
        _categorizedItems.putIfAbsent(category, () => []).add(item);
      }
      
      _vocabularyDataLoaded = true;
      print("DEBUG: Vocabulary categorized into ${_categorizedItems.keys.length} categories: ${_categorizedItems.keys.toList()}");
      
      // Trigger rebuild to show categories
      if (mounted) {
        setState(() {});
      }
    } catch (error) {
      print("ERROR: Failed to load and categorize vocabulary: $error");
      // Reset state on error
      _vocabularyDataLoaded = false;
      _categorizedItems.clear();
      rethrow; // Let FutureBuilder handle the error display
    }
  }

  /// Builds the category dropdown widget
  Widget _buildCategoryDropdown() {
    print("DEBUG: Building category dropdown (method called)");
    
    if (!_vocabularyDataLoaded || _categorizedItems.isEmpty) {
      print("DEBUG: Category dropdown not ready - vocabularyLoaded: $_vocabularyDataLoaded, items: ${_categorizedItems.length}");
      return const SizedBox.shrink();
    }

    final categories = _categorizedItems.keys.toList()..sort();
    print("DEBUG: Category dropdown ready - Categories: $categories, Selected: $_selectedCategory");
    
    return DropdownButtonFormField<String>(
      key: ValueKey('category_dropdown_${_categorizedItems.length}'),
      decoration: const InputDecoration(
        labelText: 'Select Category...',
        border: OutlineInputBorder(),
        contentPadding: EdgeInsets.symmetric(horizontal: 12, vertical: 8),
      ),
      isExpanded: true,
      value: _selectedCategory,
      items: categories.map((category) {
        return DropdownMenuItem<String>(
          value: category,
          child: Text(
            category,
            overflow: TextOverflow.ellipsis,
          ),
        );
      }).toList(),
      onChanged: (selectedCategory) {
        print("DEBUG: Category selected: $selectedCategory");
        setState(() {
          _selectedCategory = selectedCategory;
          _selectedVocabularyItem = null; // Reset item selection when category changes
        });
        print("DEBUG: State updated. Selected category: $_selectedCategory, Available items: ${_categorizedItems[selectedCategory]?.length ?? 0}");
      },
    );
  }

  /// Builds the vocabulary dropdown widget
  Widget _buildVocabularyDropdown(BuildContext dialogContext, String targetLanguage) {
    print("DEBUG: Building vocabulary dropdown (method called) - Selected category: $_selectedCategory");
    
    if (_selectedCategory == null) {
      print("DEBUG: No category selected, returning empty widget");
      return const SizedBox.shrink();
    }
    
    final itemCount = _categorizedItems[_selectedCategory!]?.length ?? 0;
    print("DEBUG: Vocabulary dropdown for category: $_selectedCategory with $itemCount items");
    
    if (itemCount == 0) {
      print("DEBUG: No vocabulary items found for category: $_selectedCategory");
      return const SizedBox.shrink();
    }
    
    print("DEBUG: Creating vocabulary dropdown widget");
    
    return Column(
      children: [
        const SizedBox(height: 12),
        DropdownButtonFormField<Map<String, dynamic>>(
          key: ValueKey('vocab_dropdown_$_selectedCategory'),
          decoration: const InputDecoration(
            labelText: 'Select Item...',
            border: OutlineInputBorder(),
            contentPadding: EdgeInsets.symmetric(horizontal: 12, vertical: 8),
          ),
          isExpanded: true,
          value: _selectedVocabularyItem,
          items: (_categorizedItems[_selectedCategory!] ?? []).map((item) {
            return DropdownMenuItem<Map<String, dynamic>>(
              value: item,
              child: Text(
                '${item['thai'] ?? item['target'] ?? ''} - ${item['english']}',
                overflow: TextOverflow.ellipsis,
              ),
            );
          }).toList(),
          onChanged: (selectedItem) {
            print("DEBUG: Vocabulary item selected: ${selectedItem?['english']}");
            setState(() {
              _selectedVocabularyItem = selectedItem;
            });
            if (selectedItem != null) {
              _handleWordSelection(selectedItem, dialogContext, targetLanguage);
            }
          },
        ),
      ],
    );
  }

  Future<void> _translateCustomItem(String targetLanguage) async {
    final String englishText = _customItemController.text.trim();
    if (englishText.isEmpty) return;

    _customItemIsLoadingNotifier.value = true;

    try {
      final response = await http.post(
        Uri.parse('http://127.0.0.1:8000/gcloud-translate-tts/'),
        headers: {'Content-Type': 'application/json'},
        body: jsonEncode({
          'english_text': englishText,
          'target_language': targetLanguage
        }),
      );

      if (response.statusCode == 200) {
        final data = jsonDecode(response.body);
        
        // Transform word_mappings from backend format to app format, handling compound words
        List<Map<String, dynamic>> transformedMappings = [];
        if (data['word_mappings'] != null) {
          for (var mapping in data['word_mappings'] as List) {
            final isCompound = mapping['is_compound'] == true;
            final wordTranslation = mapping['translation'] as String? ?? '';
            
            if (mapping['syllable_mappings'] != null && (mapping['syllable_mappings'] as List).isNotEmpty) {
              for (var syl in mapping['syllable_mappings']) {
                String syllableTranslation;
                
                if (isCompound) {
                  // For compound words, show contextual translation like "(part of Korea)"
                  syllableTranslation = '(part of $wordTranslation)';
                } else {
                  // For non-compound words, show individual syllable translation
                  syllableTranslation = syl['translation'] as String? ?? '';
                }
                
                transformedMappings.add({
                  'target': syl['syllable'] ?? '',
                  'transliteration': syl['romanization'] ?? '',
                  'translation': syllableTranslation,
                  'is_compound': isCompound,
                  'word_translation': wordTranslation, // Keep the full word translation for reference
                });
              }
            } else {
              transformedMappings.add({
                'target': mapping['target'] ?? '',
                'transliteration': mapping['romanized'] ?? '',
                'translation': wordTranslation,
                'is_compound': isCompound,
                'word_translation': wordTranslation,
              });
            }
          }
        }
        
        // Format the data for item giving and character tracing
        print('DEBUG: API response structure: ${data.keys.toList()}');
        print('DEBUG: target_text: ${data['target_text']}');
        print('DEBUG: romanized_text: ${data['romanized_text']}');
        
        _customItemDataNotifier.value = {
          'target': data['target_text'] ?? '',            // Fixed: was 'translated_text'
          'thai': data['target_text'] ?? '',              // Fixed: was 'translated_text'
          'transliteration': data['romanized_text'] ?? '', // Fixed: was 'transliteration'
          'translation': englishText,
          'english': englishText,
          'audio_path': data['audio_base64'] ?? '', // This will be base64 data for custom items
          'target_language': targetLanguage,
          'syllable_mapping': transformedMappings,
          'word_mapping': transformedMappings, // Use same data for both
        };
        
        print('Custom item processed: ${_customItemDataNotifier.value}');
      } else {
        print('Translation failed: ${response.statusCode}');
      }
    } catch (e) {
      print('Translation error: $e');
    } finally {
      _customItemIsLoadingNotifier.value = false;
    }
  }

  Future<void> _translateForTracing(String targetLanguage) async {
    // Use the same translation logic as _translateCustomItem since it now provides word_mapping
    await _translateCustomItem(targetLanguage);
  }

  Future<void> _startDirectCharacterTracing(Map<String, dynamic> itemData, BuildContext dialogContext, String targetLanguage) async {
    Navigator.of(dialogContext).pop(); // Close translation dialog
    
    // Clear any previous ink strokes
    _ink.strokes.clear();
    _currentStroke = null;
    
    // Start downloading Thai model if not already downloaded
    if (!_isModelDownloaded) {
      _downloadThaiModel();
    }
    
    // Show character tracing dialog - goes directly to tracing without returning to tabs
    showDialog(
      context: context,
      barrierDismissible: false,
      builder: (BuildContext context) => _buildDirectCharacterTracingDialog(itemData, targetLanguage),
    );
  }

  Widget _buildDirectCharacterTracingDialog(Map<String, dynamic> itemData, String targetLanguage) {
    // Parse word mapping for canvas splitting
    final wordMapping = List<Map<String, dynamic>>.from(itemData['word_mapping'] ?? [itemData]);
    
    return Dialog(
      backgroundColor: Colors.transparent,
      insetPadding: const EdgeInsets.all(20),
      child: CharacterTracingWidget(
        wordMapping: wordMapping,
        originalVocabularyItem: itemData, // Pass original item for audio_path
        onBack: () {
          Navigator.of(context).pop(); // Close character tracing
          // Return to language tools dialog with Trace Chars tab selected
          _showEnglishToTargetLanguageTranslationDialog(context, targetLanguage: targetLanguage, initialTabIndex: 2);
        },
        onComplete: () {
          Navigator.of(context).pop(); // Close character tracing
          // Show completion message
          ScaffoldMessenger.of(context).showSnackBar(
            const SnackBar(
              content: Text('Character tracing completed!'),
              backgroundColor: Color(0xFF4ECCA3),
            ),
          );
        },
        showBackButton: true,
        showWritingTips: true,
      ),
    );
  }

  Future<void> _startCharacterTracing(Map<String, dynamic> itemData, BuildContext dialogContext, String targetLanguage) async {
    Navigator.of(dialogContext).pop(); // Close translation dialog
    
    // Clear any previous ink strokes
    _ink.strokes.clear();
    _currentStroke = null;
    
    // Start downloading Thai model if not already downloaded
    if (!_isModelDownloaded) {
      _downloadThaiModel();
    }
    
    // Show character tracing dialog
    showDialog(
      context: context,
      barrierDismissible: false,
      builder: (BuildContext context) => _buildCharacterTracingDialog(itemData, targetLanguage),
    );
  }

  /// Helper method to map vocabulary format to app format
  Map<String, dynamic> _mapVocabularyToAppFormat(Map<String, dynamic> vocabItem) {
    print('DEBUG _mapVocabularyToAppFormat input: ${vocabItem.keys}');
    print('DEBUG vocabItem[english] = ${vocabItem['english']}');
    
    return {
      ...vocabItem,
      'target': vocabItem['thai'] ?? vocabItem['target'], // Support both formats
      'english': vocabItem['english'] ?? vocabItem['translation'], // Preserve english field
      'audio_path': vocabItem['audio_path'], // Preserve audio_path field
      'target_language': 'th', // Will be dynamic in future
      'azure_pron_mapping': vocabItem['azure_pron_mapping']?.map<Map<String, dynamic>>((item) => {
        'target': item['thai'] ?? item['target'],
        'transliteration': item['transliteration'],
        'translation': item['translation'],
        'english': vocabItem['english'], // Add the parent english field to each azure pronunciation mapping
        'audio_path': item['audio_path'], // Preserve audio_path in mappings too
      }).toList(),
      'word_mapping': vocabItem['word_mapping']?.map<Map<String, dynamic>>((item) => {
        'target': item['thai'] ?? item['target'],
        'transliteration': item['transliteration'],
        'translation': item['translation'],
        'english': vocabItem['english'], // Add the parent english field to each word mapping
        'audio_path': item['audio_path'], // Preserve audio_path in mappings too
      }).toList(),
      'syllable_mapping': vocabItem['syllable_mapping']?.map<Map<String, dynamic>>((item) => {
        'target': item['thai'] ?? item['target'],
        'transliteration': item['transliteration'],
        'translation': item['translation'],
        'english': vocabItem['english'], // Add the parent english field to each syllable mapping
        'audio_path': item['audio_path'], // Preserve audio_path in mappings too
      }).toList(),
    };
  }

  Widget _buildCharacterTracingDialog(Map<String, dynamic> itemData, String targetLanguage) {
    // Map vocabulary format to app format
    final mappedItemData = _mapVocabularyToAppFormat(itemData);
    
    // Use syllable boundaries from syllable_mapping for NPC vocabulary, fallback to word_mapping
    List<Map<String, dynamic>> wordMapping;
    
    if (mappedItemData['syllable_mapping'] != null && mappedItemData['syllable_mapping'] is List) {
      // Prioritize syllable_mapping for NPC vocabulary words (better granularity for tracing)
      wordMapping = List<Map<String, dynamic>>.from(mappedItemData['syllable_mapping']);
      print('Using syllable_mapping for tracing: ${wordMapping.length} syllables');
    } else if (mappedItemData['word_mapping'] != null && mappedItemData['word_mapping'] is List) {
      // Use the semantic word breakdown for tracing (e.g., เครื่องปรุง → เครื่อง, ปรุง)
      wordMapping = List<Map<String, dynamic>>.from(mappedItemData['word_mapping']);
      print('Using word_mapping for tracing: ${wordMapping.length} words');
    } else if (mappedItemData['target'] != null && mappedItemData['target'].toString().isNotEmpty) {
      // Fallback: create mapping with the full word
      final fullWordMapping = {
        'target': mappedItemData['target'],
        'transliteration': mappedItemData['transliteration'] ?? '',
        'translation': mappedItemData['english'] ?? '',
      };
      wordMapping = [fullWordMapping];
      print('Using fallback single word mapping for tracing');
    } else {
      // Final fallback
      wordMapping = [mappedItemData];
      print('Using final fallback mapping for tracing');
    }
    
    return Dialog(
      backgroundColor: Colors.transparent,
      insetPadding: const EdgeInsets.all(20),
      child: CharacterTracingWidget(
        wordMapping: wordMapping,
        originalVocabularyItem: mappedItemData, // Pass mapped item for audio_path
        onBack: () {
          Navigator.of(context).pop(); // Close character tracing
          // Show language tools dialog with Give Item tab selected
          _showEnglishToTargetLanguageTranslationDialog(context, targetLanguage: 'th', initialTabIndex: 1);
        },
        onComplete: () => _submitTracing(itemData, targetLanguage),
        showBackButton: true,
        showWritingTips: true,
      ),
    );
  }

  Widget _buildCombinedTracingArea(String targetCharacter) {
    _targetCharacter = targetCharacter;
    final currentChar = _getCurrentCharacter();
    final transliteration = currentChar['transliteration'] ?? currentChar['romanized'] ?? '';
    final translation = currentChar['translation'] ?? currentChar['english'] ?? '';
    
    // Improved font size calculation that's more responsive to container size
    // Base the calculation on both character length and available space
    double characterFontSize = 180; // Reduced base size
    
    // Adjust based on character length with more granular control
    if (targetCharacter.length > 5) {
      characterFontSize = 80; // Much smaller for very long words
    } else if (targetCharacter.length > 3) {
      characterFontSize = 100; // Smaller for longer words  
    } else if (targetCharacter.length > 2) {
      characterFontSize = 140; // Medium for multi-character
    } else if (targetCharacter.length > 1) {
      characterFontSize = 160; // Slightly smaller for 2-character words
    }
    
    // Additional check for complex characters (with tone marks, vowels)
    if (_isComplexCharacter(targetCharacter)) {
      characterFontSize *= 0.8; // Reduce by 20% for complex characters
    }
    
    return Stack(
      children: [
        // Background with character guide using app styles
        Container(
          width: double.infinity,
          height: double.infinity,
          decoration: BoxDecoration(
            gradient: LinearGradient(
              begin: Alignment.topLeft,
              end: Alignment.bottomRight,
              colors: [
                const Color(0xFF1F1F1F), // app_styles primary
                const Color(0xFF2D2D2D), // app_styles secondary
              ],
            ),
            borderRadius: BorderRadius.circular(16),
          ),
          child: Center(
            child: FittedBox(
              fit: BoxFit.contain, // Ensure text always fits within bounds
              child: Padding(
                padding: const EdgeInsets.all(20.0), // Add padding to prevent edge clipping
                child: Text(
                  targetCharacter,
                  style: TextStyle(
                    fontSize: characterFontSize,
                    fontWeight: FontWeight.w300,
                    color: const Color(0xFF4ECCA3).withOpacity(0.15), // app_styles accent with opacity
                    shadows: [
                      Shadow(
                        offset: const Offset(2, 2),
                        blurRadius: 4,
                        color: const Color(0xFF4ECCA3).withOpacity(0.1),
                      ),
                    ],
                  ),
                ),
              ),
            ),
          ),
        ),
        // Transliteration and translation overlay (semi-transparent)
        if (transliteration.isNotEmpty || translation.isNotEmpty)
          Positioned(
            bottom: 20,
            left: 20,
            right: 20,
            child: Container(
              padding: const EdgeInsets.symmetric(horizontal: 12, vertical: 8),
              decoration: BoxDecoration(
                color: Colors.black.withOpacity(0.3),
                borderRadius: BorderRadius.circular(8),
                border: Border.all(
                  color: const Color(0xFF4ECCA3).withOpacity(0.3),
                  width: 1,
                ),
              ),
              child: Column(
                mainAxisSize: MainAxisSize.min,
                children: [
                  if (transliteration.isNotEmpty)
                    Text(
                      transliteration,
                      style: const TextStyle(
                        fontSize: 16,
                        fontWeight: FontWeight.w600,
                        color: Color(0xFF4ECCA3),
                      ),
                      textAlign: TextAlign.center,
                    ),
                  if (translation.isNotEmpty)
                    Text(
                      translation,
                      style: const TextStyle(
                        fontSize: 14,
                        color: Colors.white70,
                      ),
                      textAlign: TextAlign.center,
                    ),
                ],
              ),
            ),
          ),
        // Digital ink drawing area with real-time preview
        GestureDetector(
          onPanStart: _onPanStart,
          onPanUpdate: _onPanUpdate,
          onPanEnd: _onPanEnd,
          child: CustomPaint(
            painter: _InkPainter(_ink, currentStrokePoints: _currentStrokePoints),
            size: Size.infinite,
          ),
        ),
      ],
    );
  }

  Widget _buildTracingCanvas(String targetCharacter) {
    _targetCharacter = targetCharacter;
    
    return Stack(
      children: [
        // Background with character guide (IMPROVED VISIBILITY)
        Container(
          width: double.infinity,
          height: double.infinity,
          decoration: BoxDecoration(
            gradient: LinearGradient(
              begin: Alignment.topLeft,
              end: Alignment.bottomRight,
              colors: [Colors.blue[50]!, Colors.blue[100]!],
            ),
          ),
          child: Center(
            child: Text(
              targetCharacter,
              style: TextStyle(
                fontSize: 150,
                fontWeight: FontWeight.w200,
                color: Colors.blue[200],
                shadows: [
                  Shadow(
                    offset: const Offset(1, 1),
                    blurRadius: 2,
                    color: Colors.blue[100]!,
                  ),
                ],
              ),
            ),
          ),
        ),
        // Digital ink drawing area
        GestureDetector(
          onPanStart: _onPanStart,
          onPanUpdate: _onPanUpdate,
          onPanEnd: _onPanEnd,
          child: CustomPaint(
            key: ValueKey('ink_canvas_${_ink.strokes.length}_${_currentStrokePoints.length}'),
            painter: _InkPainter(_ink, currentStrokePoints: _currentStrokePoints),
            size: Size.infinite,
          ),
        ),
        // Top-right corner info
        Positioned(
          top: 8,
          right: 8,
          child: Container(
            padding: EdgeInsets.all(8),
            decoration: BoxDecoration(
              color: Colors.white.withOpacity(0.8),
              borderRadius: BorderRadius.circular(8),
            ),
            child: Column(
              crossAxisAlignment: CrossAxisAlignment.end,
              children: [
                Text(
                  'Trace: $targetCharacter',
                  style: TextStyle(
                    fontSize: 16,
                    fontWeight: FontWeight.bold,
                  ),
                ),
                SizedBox(height: 4),
                Row(
                  mainAxisSize: MainAxisSize.min,
                  children: [
                    Icon(
                      _isModelDownloaded ? Icons.check_circle : Icons.downloading,
                      size: 16,
                      color: _isModelDownloaded ? Colors.green : Colors.orange,
                    ),
                    SizedBox(width: 4),
                    Text(
                      _isModelDownloaded ? 'Ready' : 'Loading model...',
                      style: TextStyle(fontSize: 12),
                    ),
                  ],
                ),
              ],
            ),
          ),
        ),
      ],
    );
  }

  Widget _buildWordTracingArea(String targetWord, Map<String, dynamic> wordData) {
    _targetCharacter = targetWord;
    final transliteration = wordData['transliteration'] ?? wordData['romanized'] ?? '';
    final translation = wordData['translation'] ?? wordData['english'] ?? '';
    
    // Calculate font size based on word length for better readability
    double wordFontSize = 200; // Start with larger base size
    
    // Adjust based on word length
    if (targetWord.length > 8) {
      wordFontSize = 60; // Very small for extremely long words
    } else if (targetWord.length > 6) {
      wordFontSize = 80; // Small for long words
    } else if (targetWord.length > 4) {
      wordFontSize = 120; // Medium for moderate words
    } else if (targetWord.length > 2) {
      wordFontSize = 160; // Large for short words
    }
    // Single characters or very short words keep the largest size (200)
    
    return Stack(
      children: [
        // Word display background with subtle border
        Container(
          decoration: BoxDecoration(
            gradient: const LinearGradient(
              begin: Alignment.topLeft,
              end: Alignment.bottomRight,
              colors: [
                Color(0xFF1F1F1F),
                Color(0xFF2D2D2D),
              ],
            ),
            borderRadius: BorderRadius.circular(16),
            border: Border.all(
              color: const Color(0xFF4ECCA3).withOpacity(0.2),
              width: 1,
            ),
          ),
          child: Center(
            child: FittedBox(
              fit: BoxFit.contain,
              child: Padding(
                padding: const EdgeInsets.all(20.0),
                child: Text(
                  targetWord,
                  style: TextStyle(
                    fontSize: wordFontSize,
                    fontWeight: FontWeight.w300,
                    color: const Color(0xFF4ECCA3).withOpacity(0.15),
                    shadows: [
                      Shadow(
                        offset: const Offset(2, 2),
                        blurRadius: 4,
                        color: const Color(0xFF4ECCA3).withOpacity(0.1),
                      ),
                    ],
                  ),
                ),
              ),
            ),
          ),
        ),
        // Transliteration and translation overlay with info icon
        if (transliteration.isNotEmpty || translation.isNotEmpty)
          Positioned(
            bottom: 20,
            left: 20,
            right: 20,
            child: Container(
              padding: const EdgeInsets.symmetric(horizontal: 12, vertical: 8),
              decoration: BoxDecoration(
                color: Colors.black.withOpacity(0.4),
                borderRadius: BorderRadius.circular(8),
                border: Border.all(
                  color: const Color(0xFF4ECCA3).withOpacity(0.3),
                  width: 1,
                ),
              ),
              child: Row(
                children: [
                  Expanded(
                    child: Column(
                      mainAxisSize: MainAxisSize.min,
                      children: [
                        if (transliteration.isNotEmpty)
                          Text(
                            transliteration,
                            style: const TextStyle(
                              fontSize: 16,
                              fontWeight: FontWeight.w600,
                              color: Color(0xFF4ECCA3),
                            ),
                            textAlign: TextAlign.center,
                          ),
                        if (translation.isNotEmpty)
                          Padding(
                            padding: const EdgeInsets.only(top: 4),
                            child: Text(
                              translation,
                              style: const TextStyle(
                                fontSize: 14,
                                color: Colors.white70,
                              ),
                              textAlign: TextAlign.center,
                            ),
                          ),
                      ],
                    ),
                  ),
                  // Pronunciation tips info icon
                  GestureDetector(
                    onTap: () => _showCharacterPronunciationTips(wordData),
                    child: Container(
                      padding: const EdgeInsets.all(4),
                      decoration: BoxDecoration(
                        color: const Color(0xFF4ECCA3).withOpacity(0.2),
                        borderRadius: BorderRadius.circular(12),
                      ),
                      child: const Icon(
                        Icons.info_outline,
                        size: 16,
                        color: Color(0xFF4ECCA3),
                      ),
                    ),
                  ),
                ],
              ),
            ),
          ),
        // Drawing area overlay - Using working approach from test widget
        GestureDetector(
          onPanStart: _onPanStart,
          onPanUpdate: _onPanUpdate,
          onPanEnd: _onPanEnd,
          child: CustomPaint(
            painter: _InkPainter(_ink, currentStrokePoints: _currentStrokePoints),
            size: Size.infinite,
          ),
        ),

      ],
    );
  }

  void _showWritingTipsTooltip(BuildContext context) {
    final character = _getCurrentCharacter()['thai'] ?? '';
    final transliteration = _getCurrentCharacter()['transliteration'] ?? '';
    final english = _getCurrentCharacter()['english'] ?? '';
    
    showDialog(
      context: context,
      builder: (BuildContext context) {
        return Dialog(
          backgroundColor: const Color(0xFF1F1F1F),
          shape: RoundedRectangleBorder(
            borderRadius: BorderRadius.circular(16),
          ),
          child: Container(
            padding: const EdgeInsets.all(20),
            decoration: BoxDecoration(
              color: const Color(0xFF1F1F1F),
              borderRadius: BorderRadius.circular(16),
              border: Border.all(
                color: const Color(0xFF4ECCA3).withOpacity(0.3),
                width: 1,
              ),
            ),
            child: Column(
              mainAxisSize: MainAxisSize.min,
              crossAxisAlignment: CrossAxisAlignment.start,
              children: [
                // Character display
                Row(
                  children: [
                    Text(
                      character,
                      style: const TextStyle(
                        fontSize: 48,
                        fontWeight: FontWeight.bold,
                        color: Color(0xFF4ECCA3),
                      ),
                    ),
                    const SizedBox(width: 16),
                    Expanded(
                      child: Column(
                        crossAxisAlignment: CrossAxisAlignment.start,
                        children: [
                          Text(
                            transliteration,
                            style: const TextStyle(
                              fontSize: 18,
                              fontWeight: FontWeight.w600,
                              color: Colors.white,
                            ),
                          ),
                          Text(
                            english,
                            style: const TextStyle(
                              fontSize: 14,
                              color: Colors.white70,
                            ),
                          ),
                        ],
                      ),
                    ),
                  ],
                ),
                const SizedBox(height: 20),
                // Writing tips
                Container(
                  padding: const EdgeInsets.all(16),
                  decoration: BoxDecoration(
                    color: const Color(0xFF2D2D2D),
                    borderRadius: BorderRadius.circular(12),
                    border: Border.all(
                      color: Colors.white.withOpacity(0.1),
                      width: 1,
                    ),
                  ),
                  child: SizedBox(
                    height: 300, // Set max height for scrollable area
                    child: SingleChildScrollView(
                      child: Column(
                        crossAxisAlignment: CrossAxisAlignment.start,
                        children: [
                          Row(
                            children: [
                              Icon(
                                Icons.lightbulb_outline,
                                color: const Color(0xFF4ECCA3),
                                size: 20,
                              ),
                              const SizedBox(width: 8),
                              const Text(
                                'Writing Tips',
                                style: TextStyle(
                                  fontSize: 16,
                                  fontWeight: FontWeight.bold,
                                  color: Color(0xFF4ECCA3),
                                ),
                              ),
                            ],
                          ),
                          const SizedBox(height: 12),
                          FutureBuilder<String>(
                            future: _getCharacterSpecificTips(character),
                            builder: (context, snapshot) {
                              if (snapshot.connectionState == ConnectionState.waiting) {
                                return const Text(
                                  'Loading character analysis...',
                                  style: TextStyle(
                                    fontSize: 14,
                                    color: Colors.white70,
                                    height: 1.4,
                                  ),
                                );
                              }
                              return Text(
                                snapshot.data ?? 'General tip: Start with circles, write vowels after consonants, keep strokes smooth and flowing.',
                                style: const TextStyle(
                                  fontSize: 14,
                                  color: Colors.white,
                                  height: 1.4,
                                ),
                              );
                            },
                          ),
                          const SizedBox(height: 12),
                          const Text(
                            'General Thai Writing Principles:',
                            style: TextStyle(
                              fontSize: 13,
                              fontWeight: FontWeight.w600,
                              color: Colors.white70,
                            ),
                          ),
                          const SizedBox(height: 6),
                          const Text(
                            '• Write from top to bottom, left to right\n• Complete circles and curves first\n• Keep strokes smooth and flowing\n• Practice consistent character size',
                            style: TextStyle(
                              fontSize: 12,
                              color: Colors.white60,
                              height: 1.3,
                            ),
                          ),
                        ],
                      ),
                    ),
                  ),
                ),
                const SizedBox(height: 20),
                // Close button
                SizedBox(
                  width: double.infinity,
                  child: ElevatedButton(
                    onPressed: () => Navigator.of(context).pop(),
                    style: ElevatedButton.styleFrom(
                      backgroundColor: const Color(0xFF4ECCA3),
                      foregroundColor: Colors.black,
                      padding: const EdgeInsets.symmetric(vertical: 12),
                      shape: RoundedRectangleBorder(
                        borderRadius: BorderRadius.circular(8),
                      ),
                    ),
                    child: const Text(
                      'Got it!',
                      style: TextStyle(
                        fontSize: 16,
                        fontWeight: FontWeight.w600,
                      ),
                    ),
                  ),
                ),
              ],
            ),
          ),
        );
      },
    );
  }

  Future<void> _submitTracing(Map<String, dynamic> itemData, String targetLanguage) async {
    print("Starting item submission process for traced item: ${itemData['english']}");
    
    // Check if widget is still mounted before proceeding
    if (!mounted) {
      print("Widget disposed, cancelling _submitTracing");
      return;
    }
    
    try {
      // First ensure Thai model is downloaded
      if (!_isModelDownloaded) {
        await _downloadThaiModel();
      }
      
      // Process the traced character with ML Kit Digital Ink Recognition
      await _recognizeCharacter();
      
      // Now send the completed item to backend via GIVE_ITEM pipeline
      // Start both dialog closure and backend processing concurrently for minimal latency
      _sendItemToBackendConcurrent(itemData, targetLanguage);
    } catch (e) {
      print("Error during tracing submission: $e");
      if (mounted) {
        ScaffoldMessenger.of(context).showSnackBar(
          SnackBar(
            content: Text('Failed to submit item: ${e.toString()}'),
            backgroundColor: Colors.red,
          ),
        );
      }
    }
  }
  
  Future<void> _sendItemToBackend(Map<String, dynamic> itemData, String targetLanguage) async {
    print("Sending completed item to backend: ${itemData['english']}");
    
    // Check if widget is still mounted before proceeding
    if (!mounted) {
      print("Widget disposed, cancelling _sendItemToBackend");
      return;
    }
    
    setState(() { _isProcessingBackend = true; });

    try {
      // Construct conversation history for the backend
      final currentFullHistory = ref.read(fullConversationHistoryProvider(widget.npcId));
      List<String> historyLinesForBackend = [];
      
      for (var entry in currentFullHistory) {
        if (entry.isNpc) {
          historyLinesForBackend.add("NPC: ${entry.text}");
        } else {
          String playerContent = entry.playerTranscriptionForHistory ?? entry.text;
          historyLinesForBackend.add("Player: $playerContent");
        }
      }

      String previousHistoryPayload = historyLinesForBackend.join('\n');
      
      // Get current charm level
      final int currentCharmLevel = ref.read(currentCharmLevelProvider(widget.npcId));
      int charmLevelForRequest = math.max(0, math.min(100, currentCharmLevel));

      // Prepare GIVE_ITEM request data
      final String itemName = itemData['english'] ?? 'Unknown Item';
      final String thaiName = itemData['thai'] ?? itemData['target'] ?? '';
      
      // Send GIVE_ITEM request to backend
      var uri = Uri.parse('http://127.0.0.1:8000/generate-npc-response/');
      var request = http.MultipartRequest('POST', uri)
        ..fields['npc_id'] = _npcData.id
        ..fields['npc_name'] = _npcData.name
        ..fields['charm_level'] = charmLevelForRequest.toString()
        ..fields['previous_conversation_history'] = previousHistoryPayload
        ..fields['action_type'] = 'GIVE_ITEM'
        ..fields['action_item'] = thaiName  // Send Thai text only
        ..fields['custom_message'] = 'User gives $itemName to ${_npcData.name}'  // Proper format for conversation history
        ..fields['quest_state_json'] = '{}' // TODO: Implement quest state tracking
        ..fields['user_id'] = PostHogService.userId ?? 'unknown_user'
        ..fields['session_id'] = PostHogService.sessionId ?? 'unknown_session';

      print('Sending GIVE_ITEM request to backend for item: $thaiName ($itemName)');
      var response = await request.send();
      
      if (response.statusCode == 200) {
        print('GIVE_ITEM request succeeded with status: ${response.statusCode}');
        
        // Read the response body (audio bytes)
        var responseBytes = await response.stream.toBytes();
        
        // Extract NPC response metadata from headers
        var npcResponseDataHeader = response.headers['x-npc-response-data'];
        if (npcResponseDataHeader == null) {
          throw Exception('Missing NPC response data in headers');
        }
        
        var npcResponseDataJson = utf8.decode(base64.decode(npcResponseDataHeader));
        var responsePayload = json.decode(npcResponseDataJson);
        
        String playerMessage = 'User gives $itemName to ${_npcData.name}'; // Use English message instead of Thai input_target
        String npcText = responsePayload['response_target'] ?? 'Thank you for the item!';
        String englishTranslation = responsePayload['response_english'] ?? '';
        
        List<POSMapping> npcPosMappings = (responsePayload['response_mapping'] as List<dynamic>?)
          ?.map((mapping) => POSMapping.fromJson(mapping))
          .toList() ?? [];
        
        List<POSMapping> playerInputMappings = (responsePayload['input_mapping'] as List<dynamic>?)
          ?.map((mapping) => POSMapping.fromJson(mapping))
          .toList() ?? [];
        
        int charmDelta = responsePayload['charm_delta'] ?? 0;
        String charmReason = responsePayload['charm_reason'] ?? '';

        // Update charm level
        if (charmDelta != 0 && mounted) {
          ref.read(currentCharmLevelProvider(widget.npcId).notifier).update((current) => 
            math.max(0, math.min(100, current + charmDelta))
          );
        }

        // Create dialogue entries
        final String playerId = DateTime.now().millisecondsSinceEpoch.toString() + '_player';
        final String npcId = DateTime.now().millisecondsSinceEpoch.toString() + '_npc';

        final playerEntry = DialogueEntry(
          customId: playerId,
          text: 'User gives $itemName to ${_npcData.name}',
          englishText: '',
          speaker: 'Player',
          audioPath: null, // No audio for item giving
          audioBytes: null,
          isNpc: false,
          posMappings: playerInputMappings,
          playerTranscriptionForHistory: playerMessage,
        );

        final npcEntry = DialogueEntry(
          customId: npcId,
          text: npcText,
          englishText: englishTranslation,
          speaker: _npcData.name,
          audioPath: null,
          audioBytes: responseBytes,
          isNpc: true,
          posMappings: npcPosMappings,
          playerTranscriptionForHistory: null,
        );

        // Add entries to conversation history
        final fullHistoryNotifier = ref.read(fullConversationHistoryProvider(widget.npcId).notifier);
        fullHistoryNotifier.update((history) => [...history, playerEntry, npcEntry]);

        print("GIVE_ITEM response successfully processed and added to conversation");
        
        // Clear stale text cache entries to ensure fresh display
        _fullyAnimatedMainNpcTexts.clear();
        
        // Set current NPC display entry for the main box and start animation
        print("DEBUG: Setting currentNpcDisplayEntry for GIVE_ITEM - ID: ${npcEntry.id}, hasAudio: ${npcEntry.audioBytes?.isNotEmpty == true}");
        ref.read(currentNpcDisplayEntryProvider.notifier).state = npcEntry;
        _startNpcTextAnimation(
          idForAnimation: npcId, // Pass the pre-generated ID
          speakerName: _npcData.name, // Pass speaker name
          fullText: npcText,
          englishText: englishTranslation,
          audioPathToPlayWhenDone: null, // No temp audio path for GIVE_ITEM
          audioBytesToPlayWhenDone: responseBytes, // Pass audio bytes
          posMappings: npcPosMappings,
          charmDelta: charmDelta, // Use actual backend charm data
          charmReason: charmReason, // Use actual backend charm reason
          justReachedMaxCharm: ref.read(currentCharmLevelProvider(widget.npcId)) >= 100,
          onAnimationComplete: (finalAnimatedEntry) {
            // Update the display provider with the final animated entry
            ref.read(currentNpcDisplayEntryProvider.notifier).state = finalAnimatedEntry;
            // Also update the text map for correct display on rebuild
            _fullyAnimatedMainNpcTexts[finalAnimatedEntry.id] = finalAnimatedEntry.text;
          }
        );
        
        // Note: Dialog closure is handled concurrently by _sendItemToBackendConcurrent

      } else {
        String responseBody = await response.stream.bytesToString();
        throw Exception('Backend returned ${response.statusCode}: $responseBody');
      }
      
    } catch (e, stackTrace) {
      print("Exception in _sendItemToBackend: $e\n$stackTrace");
      if (mounted) {
        _showErrorDialog("Failed to send item to NPC: ${e.toString()}");
      }
    } finally {
      if (mounted) {
        setState(() { _isProcessingBackend = false; });
      }
    }
  }

  void _sendItemToBackendConcurrent(Map<String, dynamic> itemData, String targetLanguage) {
    // Close the remaining Language Tools dialog (Assessment + Character Tracing already closed via callbacks)
    if (mounted) {
      Navigator.of(context).pop(); // Close Language Tools dialog (safe - last dialog in chain)
    }
    
    // Track item giving
    PostHogService.trackNPCConversation(
      npcName: widget.npcId,
      event: 'item_given',
      additionalProperties: {
        'item_english': itemData['english'] ?? 'Unknown',
        'item_thai': itemData['thai'] ?? 'Unknown',
        'target_language': targetLanguage,
      },
    );
    
    // Start backend processing immediately (fire-and-forget)
    _sendItemToBackend(itemData, targetLanguage);
  }

  void _clearCanvas() {
    // Clear the digital ink canvas
    _ink.strokes.clear();
    _currentStroke = null;
    _currentStrokePoints.clear(); // CRITICAL: Clear real-time stroke points
    
    // Reset stroke order tracking
    _completedStrokes.clear();
    _currentStrokeCount = 0;
    _strokeSpeeds.clear();
    _strokeLengths.clear();
    _strokeOrderHints.clear();
    _strokeStartTime = null;
    
    // Clear last recognition result for this character
    _lastRecognitionResult = '';
    
    setState(() {});
  }

  void _undoLastStroke() {
    // Remove the last stroke if there are any strokes
    if (_ink.strokes.isNotEmpty) {
      _ink.strokes.removeLast();
      
      // Also remove from completed strokes tracking
      if (_completedStrokes.isNotEmpty) {
        _completedStrokes.removeLast();
      }
      
      // Decrement stroke count
      if (_currentStrokeCount > 0) {
        _currentStrokeCount--;
      }
      
      // Remove last stroke metrics if available
      if (_strokeLengths.isNotEmpty) {
        _strokeLengths.removeLast();
      }
      if (_strokeSpeeds.isNotEmpty) {
        _strokeSpeeds.removeLast();
      }
      
      // Clear current stroke points if any
      _currentStrokePoints.clear();
      
      // Clear last recognition result since the drawing has changed
      _lastRecognitionResult = '';
      
      setState(() {});
      print("Last stroke undone");
    }
  }

  // --- ML Kit Initialization and Methods ---
  
  void _initializeMLKit() {
    _modelManager = mlkit.DigitalInkRecognizerModelManager();
    _digitalInkRecognizer = mlkit.DigitalInkRecognizer(languageCode: 'th');
    // Check if model is already preloaded by the game
    _isModelDownloaded = widget.game.isMLKitModelReady;
  }

  Future<void> _downloadThaiModel() async {
    // Model should already be preloaded by the game
    _isModelDownloaded = widget.game.isMLKitModelReady;
    if (!_isModelDownloaded) {
      try {
        const String thaiModelIdentifier = 'th';
        final bool isDownloaded = await _modelManager.isModelDownloaded(thaiModelIdentifier);
        
        if (!isDownloaded) {
          final bool success = await _modelManager.downloadModel(thaiModelIdentifier);
          _isModelDownloaded = success;
          print("Thai model download result: $success");
        } else {
          _isModelDownloaded = true;
          print("Thai model already downloaded");
        }
      } catch (e) {
        print("Error downloading Thai model: $e");
        _isModelDownloaded = false;
      }
    }
  }

  // --- Touch Gesture Handlers for Drawing ---
  
  void _onPanStart(DragStartDetails details) {
    _currentStroke = mlkit.Stroke();
    _currentStrokePoints.clear();
    _strokeStartTime = DateTime.now();
    _currentStrokeCount++;
    
    final point = mlkit.StrokePoint(
      x: details.localPosition.dx,
      y: details.localPosition.dy,
      t: DateTime.now().millisecondsSinceEpoch,
    );
    
    _currentStroke!.points.add(point);
    _currentStrokePoints.add(point);
    
    // Start stroke analysis
    _analyzeStrokeStart(details.localPosition);
    setState(() {}); // Trigger immediate redraw
    
    // Force immediate frame to ensure real-time rendering
    SchedulerBinding.instance.scheduleFrame();
  }
  
  void _analyzeStrokeStart(Offset startPoint) {
    // Track stroke starting position for order validation
    final currentChar = _getCurrentCharacter();
    final character = currentChar['thai'] ?? '';
    
    // Simple stroke order hints for common Thai characters
    _strokeOrderHints = _getStrokeOrderHints(character, _currentStrokeCount);
  }

  void _onPanUpdate(DragUpdateDetails details) {
    if (_currentStroke != null) {
      final point = mlkit.StrokePoint(
        x: details.localPosition.dx,
        y: details.localPosition.dy,
        t: DateTime.now().millisecondsSinceEpoch,
      );
      
      _currentStroke!.points.add(point);
      _currentStrokePoints.add(point);
      
      setState(() {}); // Trigger real-time redraw
    }
  }

  void _onPanEnd(DragEndDetails details) {
    if (_currentStroke != null) {
      // Calculate stroke metrics
      _analyzeStrokeMetrics(_currentStroke!);
      
      // Add stroke to completed strokes list
      _completedStrokes.add(_currentStroke!.points.toList());
      
      // Ensure stroke is in ink
      if (!_ink.strokes.contains(_currentStroke!)) {
        _ink.strokes.add(_currentStroke!);
      }
      
      _currentStroke = null;
      _currentStrokePoints.clear();
      
      // Analyze stroke pattern for order validation
      _validateStrokeOrder();
      
      setState(() {});
    }
  }
  
  void _analyzeStrokeMetrics(mlkit.Stroke stroke) {
    if (stroke.points.length < 2) return;
    
    // Store stroke for Thai writing pattern analysis
    _strokeLengths.add(_calculateStrokeLength(stroke));
    
    // Analyze Thai-specific writing patterns
    _analyzeThaiWritingPattern(stroke);
  }
  
  double _calculateStrokeLength(mlkit.Stroke stroke) {
    double totalDistance = 0.0;
    for (int i = 1; i < stroke.points.length; i++) {
      final p1 = stroke.points[i - 1];
      final p2 = stroke.points[i];
      totalDistance += math.sqrt(
        math.pow(p2.x - p1.x, 2) + math.pow(p2.y - p1.y, 2)
      );
    }
    return totalDistance;
  }
  
  void _analyzeThaiWritingPattern(mlkit.Stroke stroke) {
    final currentChar = _getCurrentCharacter();
    final character = currentChar['thai'] ?? '';
    
    // Check if stroke follows Thai writing principles
    if (!_followsThaiWritingOrder(stroke, character)) {
      _trackMistake('incorrect_writing_pattern');
    }
  }
  
  bool _followsThaiWritingOrder(mlkit.Stroke stroke, String character) {
    // Basic Thai writing pattern validation
    // Top-to-bottom: check if stroke generally moves downward
    // Left-to-right: check if stroke generally moves rightward
    // Circles first: check if circular elements come before linear elements
    
    if (stroke.points.length < 3) return true; // Too short to analyze
    
    final startPoint = stroke.points.first;
    final endPoint = stroke.points.last;
    final midPoint = stroke.points[stroke.points.length ~/ 2];
    
    // Check for common Thai patterns based on character
    switch (character) {
      case 'ก': case 'ด': case 'ต': case 'น': case 'บ': case 'ป':
        // These characters should generally be written top-to-bottom
        return _isTopToBottomStroke(startPoint, endPoint);
      case 'อ': case 'ว': case 'ใ': case 'ไ':
        // These characters have circular/curved elements that should be smooth
        return _isSmoothCurve(stroke);
      default:
        return true; // Default to accepting the stroke
    }
  }
  
  bool _isTopToBottomStroke(mlkit.StrokePoint start, mlkit.StrokePoint end) {
    // Stroke should generally move downward (positive Y direction)
    return end.y >= start.y - 20; // Allow some tolerance
  }
  
  bool _isSmoothCurve(mlkit.Stroke stroke) {
    // Check if the stroke has smooth curves (simplified validation)
    // Could be enhanced with more sophisticated curve analysis
    return stroke.points.length > 5; // Smooth curves have many points
  }
  
  void _validateStrokeOrder() {
    final currentChar = _getCurrentCharacter();
    final character = currentChar['thai'] ?? '';
    
    // Check stroke order based on Thai writing principles
    final expectedStrokeCount = _getExpectedStrokeCount(character);
    if (_currentStrokeCount > expectedStrokeCount) {
      _trackMistake('too_many_strokes');
    }
    
    // Check if stroke follows general Thai writing patterns
    if (!_isStrokeOrderCorrect(character, _currentStrokeCount)) {
      _trackMistake('incorrect_order');
    }
  }
  
  void _trackMistake(String mistakeType) {
    final currentChar = _getCurrentCharacter();
    final character = currentChar['thai'] ?? '';
    final mistakeKey = '${character}_$mistakeType';
    
    _characterMistakes[mistakeKey] = (_characterMistakes[mistakeKey] ?? 0) + 1;
    
    // Update stroke order hints based on mistakes
    _updateStrokeOrderHints(character, mistakeType);
  }
  
  List<String> _getStrokeOrderHints(String character, int strokeNumber) {
    // Basic Thai character stroke order hints
    final hints = <String>[];
    
    switch (character) {
      case 'ก': // 'k' sound
        if (strokeNumber == 1) hints.add('Start with the top horizontal line');
        if (strokeNumber == 2) hints.add('Draw the vertical line downward');
        break;
      case 'ข': // 'kh' sound  
        if (strokeNumber == 1) hints.add('Begin with the loop at top');
        if (strokeNumber == 2) hints.add('Add the tail extending right');
        break;
      case 'น': // 'n' sound
        if (strokeNumber == 1) hints.add('Start with the curved bowl shape');
        if (strokeNumber == 2) hints.add('Add the small hook on the right');
        break;
      case 'ม': // 'm' sound
        if (strokeNumber == 1) hints.add('Draw the left vertical line first');
        if (strokeNumber == 2) hints.add('Add the curved connection');
        if (strokeNumber == 3) hints.add('Finish with right vertical line');
        break;
      case 'หมึก': // 'ink/squid' - for compound characters
        hints.add('Write characters left to right: ห → ม → ึ → ก');
        break;
      default:
        hints.add('Follow Thai writing order: circles first, then lines');
        hints.add('Write from top to bottom, left to right');
    }
    
    return hints;
  }
  
  int _getExpectedStrokeCount(String character) {
    // Expected stroke counts for common Thai characters
    switch (character) {
      case 'ก': case 'ด': case 'ต': case 'น': case 'บ': case 'ป': case 'ผ': case 'ฝ': case 'พ': case 'ฟ': case 'ม': case 'ย': case 'ร': case 'ล': case 'ว': case 'ส': case 'ห': case 'อ':
        return 2;
      case 'ข': case 'ฃ': case 'ค': case 'ฅ': case 'ฆ': case 'ง': case 'จ': case 'ฉ': case 'ช': case 'ซ': case 'ฌ': case 'ญ': case 'ฎ': case 'ฏ': case 'ฐ': case 'ฑ': case 'ฒ': case 'ณ': case 'ถ': case 'ท': case 'ธ': case 'ภ': case 'ฬ': case 'ฮ':
        return 3;
      default:
        return 2; // Default assumption
    }
  }
  
  bool _isStrokeOrderCorrect(String character, int strokeNumber) {
    // Simplified stroke order validation
    // In a real implementation, this would be more sophisticated
    return strokeNumber <= _getExpectedStrokeCount(character);
  }
  
  void _updateStrokeOrderHints(String character, String mistakeType) {
    switch (mistakeType) {
      case 'too_many_strokes':
        _strokeOrderHints.add('🔄 This character needs fewer strokes. Try again!');
        break;
      case 'incorrect_order':
        _strokeOrderHints.add('📝 Check the stroke order - circles and curves first!');
        break;
      case 'incorrect_writing_pattern':
        _strokeOrderHints.add('✍️ Follow Thai writing direction: top-to-bottom, left-to-right');
        break;
    }
  }
  
  Future<String> _getCharacterSpecificTips(String character) async {
    // First, check if we have cached analysis from parallel processing
    if (_characterAnalysisCache.containsKey(character)) {
      final cachedData = _characterAnalysisCache[character]!;
      if (!cachedData.containsKey('error')) {
        return _buildTipsFromAnalysis(character, cachedData);
      }
    }
    
    // If not cached, try to get syllable-based analysis from backend
    try {
      final response = await http.post(
        Uri.parse('http://localhost:8000/generate-writing-guide'),
        headers: {'Content-Type': 'application/json'},
        body: json.encode({'word': character, 'target_language': 'th'}),
      );
      
      if (response.statusCode == 200) {
        final data = json.decode(response.body);
        // Cache the result for future use (convert syllable data to character format)
        if (data.containsKey('syllables') && data['syllables'] is List) {
          final syllables = data['syllables'] as List;
          // Find the syllable containing this character
          for (var syllable in syllables) {
            if (syllable['syllable']?.contains(character) == true) {
              _characterAnalysisCache[character] = syllable;
              return _buildTipsFromSyllableAnalysis(character, syllable);
            }
          }
        }
        // Fallback: cache the whole response for single character
        _characterAnalysisCache[character] = data;
        return _buildTipsFromSyllableData(character, data);
      }
    } catch (e) {
      print("Failed to get syllable-based analysis: $e");
    }
    
    // Fallback to static tips
    return _getStaticCharacterTips(character);
  }
  
  String _buildTipsFromAnalysis(String character, Map<String, dynamic> analysis) {
    final List<String> practicalTips = [];
    
    // Extract only practical drawing guidance from PyThaiNLP analysis
    if (analysis['writing_tips'] != null) {
      final writingTips = analysis['writing_tips'] as List;
      for (var tip in writingTips) {
        String tipText = tip.toString();
        // Filter to keep only directional and order-based tips
        if (_isPracticalDrawingTip(tipText)) {
          practicalTips.add('• $tipText');
        }
      }
    }
    
    // Add basic drawing order guidance based on character components
    if (analysis['breakdown'] != null) {
      final consonants = analysis['consonants'] as List? ?? [];
      final vowels = analysis['vowels'] as List? ?? [];
      final toneMarks = analysis['tone_marks'] as List? ?? [];
      
      // Generate simple directional tips
      if (consonants.isNotEmpty && vowels.isNotEmpty) {
        practicalTips.add('• Draw main character first, then add marks');
      }
      
      if (vowels.any((v) => v['position_type'] == 'above')) {
        practicalTips.add('• Add marks above after completing base');
      }
      
      if (vowels.any((v) => v['position_type'] == 'below')) {
        practicalTips.add('• Add marks below after completing base');
      }
      
      if (vowels.any((v) => v['position_type'] == 'leading')) {
        practicalTips.add('• Start from left, move right');
      }
    }
    
    // Fallback to static directional tips
    if (practicalTips.isEmpty) {
      practicalTips.add('• ${_getDirectionalTips(character)}');
    }
    
    // Add general drawing principles
    practicalTips.add('• Keep strokes smooth and flowing');
    practicalTips.add('• Write from top to bottom, left to right');
    
    return practicalTips.isNotEmpty ? practicalTips.join('\n') : 'Practice writing this character smoothly and steadily.';
  }
  
  bool _isPracticalDrawingTip(String tip) {
    // Check if tip contains practical drawing guidance
    final practicalKeywords = ['draw', 'start', 'begin', 'first', 'then', 'direction', 'stroke', 'top', 'bottom', 'left', 'right', 'circle', 'line', 'curve'];
    final lowercaseTip = tip.toLowerCase();
    
    return practicalKeywords.any((keyword) => lowercaseTip.contains(keyword)) &&
           !lowercaseTip.contains('class') &&
           !lowercaseTip.contains('tone') &&
           !lowercaseTip.contains('phonetic');
  }
  
  String _getDirectionalTips(String character) {
    // Simple directional guidance based on character structure
    if (character.contains('ก') || character.contains('ด') || character.contains('ต')) {
      return 'Start with horizontal line, then add vertical strokes';
    } else if (character.contains('อ') || character.contains('ว')) {
      return 'Begin with circular shapes, draw curves smoothly';
    } else if (character.contains('ย') || character.contains('ร')) {
      return 'Start from top, draw main stroke downward';
    } else {
      return 'Start from top-left, move right and down';
    }
  }

  /// Build tips from syllable analysis data (new syllable-based approach)
  String _buildTipsFromSyllableAnalysis(String character, Map<String, dynamic> syllableData) {
    final List<String> practicalTips = [];
    
    // Extract tips from syllable data structure
    if (syllableData['tips'] != null) {
      final tips = syllableData['tips'] as Map<String, dynamic>;
      
      // Add step-by-step tips
      if (tips['step_by_step'] != null) {
        final stepTips = tips['step_by_step'] as List;
        for (var step in stepTips) {
          if (step['instruction'] != null) {
            practicalTips.add('• ${step['instruction']}');
          }
        }
      }
      
      // Add general tips
      if (tips['general'] != null) {
        final generalTips = tips['general'] as List;
        for (var tip in generalTips) {
          practicalTips.add('• $tip');
        }
      }
    }
    
    // Fallback to directional tips
    if (practicalTips.isEmpty) {
      practicalTips.add('• ${_getDirectionalTips(character)}');
    }
    
    return practicalTips.join('\n');
  }

  /// Build tips from complete syllable data (when character is a full syllable)
  String _buildTipsFromSyllableData(String character, Map<String, dynamic> syllableData) {
    final List<String> practicalTips = [];
    
    // Extract tips from syllables array
    if (syllableData['syllables'] != null) {
      final syllables = syllableData['syllables'] as List;
      for (var syllable in syllables) {
        if (syllable['tips'] != null) {
          final tips = syllable['tips'] as Map<String, dynamic>;
          
          // Add step-by-step tips
          if (tips['step_by_step'] != null) {
            final stepTips = tips['step_by_step'] as List;
            for (var step in stepTips) {
              if (step['instruction'] != null) {
                practicalTips.add('• ${step['instruction']}');
              }
            }
          }
        }
      }
    }
    
    // Fallback to directional tips
    if (practicalTips.isEmpty) {
      practicalTips.add('• ${_getDirectionalTips(character)}');
    }
    
    return practicalTips.join('\n');
  }

  void _analyzeAllCharactersInParallel() async {
    // Extract all unique characters from the current word mapping
    Set<String> uniqueCharacters = {};
    for (var wordData in _currentWordMapping) {
      String character = wordData['thai'] ?? '';
      if (character.isNotEmpty) {
        uniqueCharacters.add(character);
      }
    }

    // Create parallel analysis tasks for all unique characters using syllable-based approach
    List<Future<void>> analysisTasks = uniqueCharacters.map((character) async {
      try {
        final response = await http.post(
          Uri.parse('http://localhost:8000/generate-writing-guide'),
          headers: {'Content-Type': 'application/json'},
          body: json.encode({'word': character, 'target_language': 'th'}),
        );
        
        if (response.statusCode == 200) {
          final data = json.decode(response.body);
          // Convert syllable data to character format for caching
          if (data.containsKey('syllables') && data['syllables'] is List) {
            final syllables = data['syllables'] as List;
            // Find the syllable containing this character
            for (var syllable in syllables) {
              if (syllable['syllable']?.contains(character) == true) {
                _characterAnalysisCache[character] = syllable;
                break;
              }
            }
          } else {
            _characterAnalysisCache[character] = data;
          }
          print('Analyzed character using syllable data: $character');
        }
      } catch (e) {
        print('Failed to analyze character $character: $e');
        // Store fallback analysis
        _characterAnalysisCache[character] = {
          'character': character,
          'error': 'Network error',
          'fallback': true
        };
      }
    }).toList();

    // Execute all analysis tasks in parallel
    try {
      await Future.wait(analysisTasks);
      print('Completed parallel analysis for ${uniqueCharacters.length} characters');
    } catch (e) {
      print('Error in parallel character analysis: $e');
    }
  }
  
  String _getWritingTipsByStructure(String character, Map<String, dynamic> analysis) {
    // Analyze character structure for writing tips
    if (character.contains('ก') || character.contains('ด') || character.contains('ต')) {
      return 'Start with horizontal lines, then add vertical strokes';
    } else if (character.contains('อ') || character.contains('ว')) {
      return 'Begin with circular shapes, keep curves smooth';
    } else if (character.contains('ย') || character.contains('ร')) {
      return 'Start from top, draw main stroke downward';
    } else {
      return 'Follow top-to-bottom, left-to-right order';
    }
  }

  bool _shouldShowCharacterNavigation() {
    // Show character navigation if:
    // 1. Multiple characters exist
    // 2. Single character word but it's complex (contains multiple components)
    // 3. Word is longer than 3 Thai characters (likely to overflow)
    
    if (_currentWordMapping.length > 1) return true;
    
    if (_currentWordMapping.length == 1) {
      final word = _currentWordMapping[0]['thai'] ?? '';
      // Show for complex single characters or long compound words
      return word.length > 2 || _isComplexCharacter(word);
    }
    
    return false;
  }
  
  bool _isComplexCharacter(String character) {
    // Check if character contains multiple Thai components (vowels, tones, etc.)
    // This is a simplified check - ideally would use PyThaiNLP analysis
    final complexMarkers = ['์', '่', '้', '๊', '๋', 'ั', 'ิ', 'ี', 'ึ', 'ื', 'ุ', 'ู', 'เ', 'แ', 'โ', 'ใ', 'ไ'];
    return complexMarkers.any((marker) => character.contains(marker));
  }
  
  List<Map<String, dynamic>> _splitWordIntelligently(Map<String, dynamic> wordData) {
    final word = wordData['thai'] ?? '';
    
    // If word is short enough for UI, return as-is
    if (word.length <= 3) {
      return [wordData];
    }
    
    // For longer words, try to split at natural boundaries
    final characters = <Map<String, dynamic>>[];
    
    // Use character-by-character splitting for now
    // TODO: Integrate with PyThaiNLP for better syllable segmentation
    for (int i = 0; i < word.length; i++) {
      final char = word[i];
      
      // Skip combining characters - they should be part of the previous character
      if (_isCombiningCharacter(char) && characters.isNotEmpty) {
        final lastChar = characters.last;
        lastChar['thai'] = (lastChar['thai'] ?? '') + char;
        continue;
      }
      
      characters.add({
        'thai': char,
        'transliteration': _extractTransliterationForChar(wordData, i),
        'english': wordData['english'], // Keep the full word meaning
        'translation': wordData['translation'],
      });
    }
    
    return characters;
  }
  
  bool _isCombiningCharacter(String char) {
    // Thai combining characters that modify the previous character
    final combiningChars = ['์', '่', '้', '๊', '๋', 'ั', 'ิ', 'ี', 'ึ', 'ื', 'ุ', 'ู'];
    return combiningChars.contains(char);
  }
  
  String _extractTransliterationForChar(Map<String, dynamic> wordData, int charIndex) {
    final transliteration = wordData['transliteration'] ?? wordData['romanized'] ?? '';
    // Simple approximation - divide transliteration by character count
    if (transliteration.isNotEmpty) {
      final word = wordData['thai'] ?? '';
      final charCount = word.length;
      final syllableLength = (transliteration.length / charCount).ceil();
      final start = charIndex * syllableLength;
      final end = (start + syllableLength < transliteration.length) 
          ? start + syllableLength 
          : transliteration.length;
      return transliteration.substring(start, end);
    }
    return '';
  }

  String _getStaticCharacterTips(String character) {
    switch (character) {
      case 'ก':
        return 'ก: Start with horizontal line, then vertical. Keep strokes connected.';
      case 'ข':
        return 'ข: Begin with the loop, then add the tail. Smooth curves are key.';
      case 'ค':
        return 'ค: Draw the vertical line first, then add the horizontal crossbar.';
      case 'ง':
        return 'ง: Start with the curved bowl, then add the small tail.';
      case 'จ':
        return 'จ: Begin with the circle, then add the vertical line downward.';
      case 'ฉ':
        return 'ฉ: Draw the base first, then add the top horizontal line.';
      case 'ช':
        return 'ช: Start with the main body, then add the small hook on top.';
      case 'ซ':
        return 'ซ: Begin with the circular part, then extend the line.';
      case 'ด':
        return 'ด: Draw the main curve first, then add the small circle on top.';
      case 'ต':
        return 'ต: Start with the base, then add the distinctive top element.';
      case 'ท':
        return 'ท: Begin with the vertical line, then add the horizontal elements.';
      case 'น':
        return 'น: Start with the curved bowl shape, then add the hook.';
      case 'บ':
        return 'บ: Draw the main body first, then add the small loop on top.';
      case 'ป':
        return 'ป: Begin with the vertical stroke, then add the horizontal line.';
      case 'ผ':
        return 'ผ: Start with the main curve, then add the small ascending stroke.';
      case 'ฝ':
        return 'ฝ: Draw the vertical line first, then add the curved top.';
      case 'พ':
        return 'พ: Begin with the base curve, then add the top horizontal line.';
      case 'ฟ':
        return 'ฟ: Start with the circular element, then add the connecting line.';
      case 'ภ':
        return 'ภ: Draw the main body first, then add the distinctive top hook.';
      case 'ม':
        return 'ม: Start left vertical line, add curve, finish with right line.';
      case 'ย':
        return 'ย: Begin with the main curve, then add the small tail.';
      case 'ร':
        return 'ร: Start with the vertical line, then add the curved top.';
      case 'ล':
        return 'ล: Draw the main curve first, then add the small circle.';
      case 'ว':
        return 'ว: Begin with the circular shape, keep it smooth and round.';
      case 'ศ':
        return 'ศ: Start with the main vertical line, then add side elements.';
      case 'ษ':
        return 'ษ: Draw the base first, then add the top curved elements.';
      case 'ส':
        return 'ส: Begin with the curved shape, then add the top line.';
      case 'ห':
        return 'ห: Start with the vertical line, then add the curved hook.';
      case 'อ':
        return 'อ: Draw the circular shape first, keep it round and even.';
      case 'ฮ':
        return 'ฮ: Begin with the main curve, then add the top horizontal line.';
      default:
        return 'General tip: Start with circles, write vowels after consonants, keep strokes smooth and flowing.';
    }
  }

  Future<void> _recognizeCharacter() async {
    if (_ink.strokes.isEmpty || !_isModelDownloaded) {
      return;
    }

    try {
      final List<mlkit.RecognitionCandidate> candidates = await _digitalInkRecognizer.recognize(_ink);
      
      if (candidates.isNotEmpty) {
        final String recognizedText = candidates.first.text;
        final double confidence = candidates.first.score ?? 0.0;
        
        print("Recognized: $recognizedText with confidence: $confidence");
        
        // Check if recognized character matches target
        if (recognizedText == _targetCharacter && confidence >= 0.6) {
          // Success! Character matches with good confidence
          _onCharacterRecognitionSuccess(recognizedText, confidence);
        } else {
          // Show feedback for incorrect or low confidence recognition
          _onCharacterRecognitionFailure(recognizedText, confidence);
        }
      } else {
        print("No characters recognized");
      }
    } catch (e) {
      print("Error during character recognition: $e");
    }
  }

  void _onCharacterRecognitionSuccess(String recognizedText, double confidence) {
    Navigator.of(context).pop(); // Close tracing dialog
    
    // Show animated success dialog with Lottie animation
    _showSuccessDialog(recognizedText, confidence);
    
    // Save to mastered vocabulary database
    _saveCharacterTracingToDatabase(recognizedText, confidence);
    
    print("Character tracing successful: $recognizedText ($confidence)");
  }

  void _showSuccessDialog(String recognizedText, double confidence) {
    showDialog(
      context: context,
      barrierDismissible: false,
      builder: (BuildContext context) => AlertDialog(
        content: SizedBox(
          width: 300,
          height: 300,
          child: Column(
            mainAxisAlignment: MainAxisAlignment.center,
            children: [
              // Lottie confetti animation
              SizedBox(
                width: 150,
                height: 150,
                child: Lottie.asset(
                  'assets/lottie/victory_confetti.json',
                  repeat: false,
                  animate: true,
                ),
              ),
              SizedBox(height: 16),
              Text(
                'Excellent!',
                style: TextStyle(
                  fontSize: 24,
                  fontWeight: FontWeight.bold,
                  color: Colors.green,
                ),
                textAlign: TextAlign.center,
              ),
              SizedBox(height: 8),
              Text(
                'You traced "$recognizedText" with ${(confidence * 100).toInt()}% accuracy!',
                style: TextStyle(fontSize: 16),
                textAlign: TextAlign.center,
              ),
              SizedBox(height: 16),
              if (confidence >= 0.6)
                Container(
                  padding: EdgeInsets.all(8),
                  decoration: BoxDecoration(
                    color: Colors.green.withValues(alpha: 0.1),
                    borderRadius: BorderRadius.circular(8),
                    border: Border.all(color: Colors.green),
                  ),
                  child: Text(
                    '🎉 Character Mastered! 🎉',
                    style: TextStyle(
                      fontSize: 14,
                      fontWeight: FontWeight.bold,
                      color: Colors.green,
                    ),
                  ),
                ),
            ],
          ),
        ),
        actions: [
          ElevatedButton(
            onPressed: () => Navigator.of(context).pop(),
            style: ElevatedButton.styleFrom(
              backgroundColor: Colors.green,
            ),
            child: Text(
              'Continue',
              style: TextStyle(color: Colors.white),
            ),
          ),
        ],
      ),
    );
  }

  Future<void> _saveCharacterTracingToDatabase(String recognizedCharacter, double confidence) async {
    try {
      final isarService = IsarService();
      
      // Use the recognized character as the phrase ID for character tracing
      final phraseId = recognizedCharacter;
      
      // Get existing record or create new one
      MasteredPhrase? existingPhrase = await isarService.getMasteredPhrase(phraseId);
      
      if (existingPhrase != null) {
        // Update existing record
        existingPhrase.lastTracingScore = confidence * 100; // Convert to 0-100 scale
        existingPhrase.timesTraced += 1;
        existingPhrase.lastTracedAt = DateTime.now();
        existingPhrase.lastConfidenceScore = confidence;
        existingPhrase.lastRecognizedCharacter = recognizedCharacter;
        
        // Check if character is mastered (60+ score)
        if (confidence >= 0.6) {
          existingPhrase.isCharacterMastered = true;
          if (!existingPhrase.masteredCharacters.contains(recognizedCharacter)) {
            existingPhrase.masteredCharacters.add(recognizedCharacter);
          }
        }
        
        await isarService.saveMasteredPhrase(existingPhrase);
      } else {
        // Create new record
        final newPhrase = MasteredPhrase()
          ..phraseEnglishId = phraseId
          ..lastTracingScore = confidence * 100
          ..timesTraced = 1
          ..lastTracedAt = DateTime.now()
          ..lastConfidenceScore = confidence
          ..lastRecognizedCharacter = recognizedCharacter
          ..isCharacterMastered = confidence >= 0.6
          ..masteredCharacters = confidence >= 0.6 ? [recognizedCharacter] : [];
        
        await isarService.saveMasteredPhrase(newPhrase);
      }
      
      print("Character tracing data saved to database: $recognizedCharacter (${(confidence * 100).toInt()}%)");
    } catch (e) {
      print("Error saving character tracing data: $e");
    }
  }

  void _onCharacterRecognitionFailure(String recognizedText, double confidence) {
    ScaffoldMessenger.of(context).showSnackBar(
      SnackBar(
        content: Text('Try again! Expected "$_targetCharacter" but got "$recognizedText" (${(confidence * 100).toInt()}%)'),
        backgroundColor: Colors.orange,
        duration: Duration(seconds: 3),
      ),
    );
  }



  Future<void> _giveItemToNPC(Map<String, dynamic> item, BuildContext dialogContext, String targetLanguage) async {
    try {
      // Close the dialog
      Navigator.of(dialogContext).pop();
      
      // Create custom message for LLM bypassing STT
      final String itemName = item['english'] ?? 'item';
      final String customMessage = 'User gives $itemName to ${_npcData.name}';
      
      // Use the existing NPC ID from the widget and providers
      final currentNPCId = widget.npcId;
      final currentNPCName = _npcData.name;
      final currentCharmLevel = ref.read(currentCharmLevelProvider(currentNPCId));
      
      // Get conversation history from provider using existing pattern
      final currentFullHistory = ref.read(fullConversationHistoryProvider(currentNPCId));
      List<String> historyLinesForBackend = [];
      for (var entry in currentFullHistory) {
        if (!entry.isNpc) {
          // Player entry
          historyLinesForBackend.add("Player: ${entry.playerTranscriptionForHistory ?? entry.text}");
        } else {
          // NPC entry  
          historyLinesForBackend.add("NPC: ${entry.text}");
        }
      }

      // Prepare the multipart request
      final request = http.MultipartRequest(
        'POST',
        Uri.parse('http://127.0.0.1:8000/generate-npc-response/'),
      );

      // Add form data - no audio file since we're using custom_message
      request.fields['npc_id'] = currentNPCId;
      request.fields['npc_name'] = currentNPCName;
      request.fields['charm_level'] = currentCharmLevel.toString();
      request.fields['target_language'] = targetLanguage;
      request.fields['custom_message'] = customMessage; // This bypasses STT
      request.fields['previous_conversation_history'] = historyLinesForBackend.join('\n');
      request.fields['user_id'] = PostHogService.userId ?? 'unknown_user';
      request.fields['session_id'] = PostHogService.sessionId ?? 'unknown_session';

      print("Sending item giving request for $itemName to $currentNPCName");

      setState(() { _isProcessingBackend = true; });

      final streamedResponse = await request.send();
      final response = await http.Response.fromStream(streamedResponse);

      if (response.statusCode == 200) {
        // Handle the NPC response using existing pattern
        Uint8List npcAudioBytes = response.bodyBytes;
        String? npcResponseDataJsonB64 = response.headers['x-npc-response-data'];

        if (npcResponseDataJsonB64 != null) {
          String npcResponseDataJson = utf8.decode(base64Decode(npcResponseDataJsonB64));
          Map<String, dynamic> responsePayload = jsonDecode(npcResponseDataJson);
          
          // Process NPC response using existing pattern
          String playerTranscription = _sanitizeString(responsePayload['input_target'] ?? customMessage);
          String npcText = _sanitizeString(responsePayload['response_target'] ?? '...');
          List<POSMapping> npcPosMappings = (responsePayload['response_mapping'] as List? ?? [])
              .map((m) => POSMapping.fromJson(m as Map<String, dynamic>)).toList();
          List<POSMapping> playerInputMappings = (responsePayload['input_mapping'] as List? ?? [])
              .map((m) => POSMapping.fromJson(m as Map<String, dynamic>)).toList();

          // Update charm level from backend
          int charmDelta = 0;
          String charmReason = '';
          if (responsePayload.containsKey('charm_delta')) {
              charmDelta = responsePayload['charm_delta'] ?? 0;
              charmReason = _sanitizeString(responsePayload['charm_reason'] as String? ?? '');
              final charmNotifier = ref.read(currentCharmLevelProvider(currentNPCId).notifier);
              final oldCharm = charmNotifier.state;
              int newCharm = (oldCharm + charmDelta).clamp(0, 100);
              charmNotifier.state = newCharm;
          }

          // Save NPC audio to temporary file
          String? tempNpcAudioPath;
          try {
            final tempDir = await getTemporaryDirectory();
            tempNpcAudioPath = '${tempDir.path}/npc_audio_${DateTime.now().millisecondsSinceEpoch}.wav';
            await File(tempNpcAudioPath).writeAsBytes(npcAudioBytes);
          } catch (e) {
            print("Error saving NPC audio to temp file: $e");
          }

          // Create entries for conversation history
          final playerEntryForHistory = DialogueEntry(
            text: customMessage,
            englishText: '', // No English translation for item giving to prevent toggle effects
            speaker: 'Player',
            isNpc: false,
            posMappings: null, // No POS mappings for item giving to prevent word analysis toggle effects
            playerTranscriptionForHistory: customMessage,
          );
          
          final String npcEntryId = DialogueEntry._generateId();
          final npcEntryForDisplayAndHistory = DialogueEntry.npc(
            id: npcEntryId,
            text: npcText,
            englishText: _sanitizeString(responsePayload['response_english'] ?? ''),
            audioBytes: npcAudioBytes,
            npcName: currentNPCName,
            posMappings: npcPosMappings,
          );

          // Update conversation history and display
          final fullHistoryNotifier = ref.read(fullConversationHistoryProvider(currentNPCId).notifier);
          fullHistoryNotifier.update((history) => [...history, playerEntryForHistory, npcEntryForDisplayAndHistory]);
          
          final currentNpcDisplayNotifier = ref.read(currentNpcDisplayEntryProvider.notifier);
          currentNpcDisplayNotifier.state = npcEntryForDisplayAndHistory;

          // Play NPC audio
          if (tempNpcAudioPath != null) {
            await _replayPlayer.setAudioSource(just_audio.AudioSource.file(tempNpcAudioPath));
            await _replayPlayer.play();
          }
          
          print("Item giving successful for $itemName");
        } else {
          print("Error: Missing response data header");
        }
      } else {
        print("Error in item giving: ${response.statusCode} - ${response.body}");
      }
    } catch (e) {
      print("Error giving item to NPC: $e");
    } finally {
      setState(() { _isProcessingBackend = false; });
    }
  }


  Future<void> _transcribeForTranslation(String audioPath) async {
    _isTranscribing.value = true;
    _translationErrorNotifier.value = null;

    final File audioFile = File(audioPath);
    if (!await audioFile.exists()) {
      _translationErrorNotifier.value = "Error: Audio file not found.";
      _isTranscribing.value = false;
      return;
    }

    try {
      var uri = Uri.parse('http://127.0.0.1:8000/gcloud-transcribe/');
      var request = http.MultipartRequest('POST', uri)
        ..files.add(await http.MultipartFile.fromPath('audio_file', audioFile.path));

      var streamedResponse = await request.send();
      var response = await http.Response.fromStream(streamedResponse);

      if (response.statusCode == 200) {
        final data = jsonDecode(response.body);
        final transcription = data['transcription'] as String?;
        if (transcription != null) {
          _translationEnglishController.text = transcription;
          // Clear previous results when new text is dictated
          _translationMappingsNotifier.value = [];
          _translationAudioNotifier.value = "";
        } else {
          _translationErrorNotifier.value = "Failed to get transcription.";
        }
      } else {
        _translationErrorNotifier.value = "Transcription failed (code: ${response.statusCode}).";
        print("Transcription backend error: ${response.body}");
      }
    } catch (e) {
      _translationErrorNotifier.value = "Error connecting to transcription service.";
      print("Error calling transcription backend: $e");
    } finally {
      _isTranscribing.value = false;
      // Clean up temp file
      if (await audioFile.exists()) {
        await audioFile.delete();
      }
    }
  }

  Widget _buildPracticeMicControls() {
    return ValueListenableBuilder<RecordingState>(
      valueListenable: _practiceRecordingState,
      builder: (context, state, child) {
        switch (state) {
          case RecordingState.idle:
            return Center(
              child: GestureDetector(
                onTap: () {
                  _startPracticeRecording();
                },
                child: Container(
                  padding: const EdgeInsets.all(12),
                  decoration: BoxDecoration(
                    shape: BoxShape.circle,
                    border: Border.all(color: Colors.white, width: 2),
                  ),
                  child: const Icon(Icons.mic, color: Colors.white, size: 32),
                ),
              ),
            );
          case RecordingState.recording:
            return Center(
              child: GestureDetector(
                onTap: () {
                  _stopPracticeRecording();
                },
                child: Container(
                  padding: const EdgeInsets.all(12),
                  decoration: BoxDecoration(
                    color: Colors.red.withValues(alpha: 0.8),
                    shape: BoxShape.circle,
                    border: Border.all(color: Colors.white, width: 2),
                  ),
                  child: const Icon(Icons.stop, color: Colors.white, size: 32),
                ),
              ),
            );
          default:
            return const SizedBox.shrink();
        }
      },
    );
  }



  Future<void> _startPracticeRecording() async {
    // Clean up previous recording before starting a new one
    await _practiceReviewPlayer.stop();
    if (_lastPracticeRecordingPath.value != null) {
      final file = File(_lastPracticeRecordingPath.value!);
      if (await file.exists()) {
        await file.delete();
      }
      _lastPracticeRecordingPath.value = null;
    }

    final status = await Permission.microphone.request();
    if (status != PermissionStatus.granted) {
      _translationErrorNotifier.value = "Microphone permission is required.";
      return;
    }

    _practiceRecordingState.value = RecordingState.recording;
    try {
      final tempDir = await getTemporaryDirectory();
      final path = '${tempDir.path}/practice_input_${DateTime.now().millisecondsSinceEpoch}.wav';
      await _practiceAudioRecorder.start(
        const RecordConfig(
          encoder: AudioEncoder.wav,
          sampleRate: 16000,  // Optimal for STT APIs
          numChannels: 1,     // Mono
        ), 
        path: path
      );
      _lastPracticeRecordingPath.value = path; // Store path immediately
    } catch (e) {
      print("Error starting practice recording: $e");
      _practiceRecordingState.value = RecordingState.idle;
    }
  }

  Future<void> _stopPracticeRecording() async {
    if (_practiceRecordingState.value != RecordingState.recording) return;
    try {
      await _practiceAudioRecorder.stop();
      _practiceRecordingState.value = RecordingState.reviewing;
    } catch (e) {
      print("Error stopping practice recording: $e");
      _practiceRecordingState.value = RecordingState.idle;
    }
  }


  // --- Text Animation for Main NPC Display Box ---
  void _startNpcTextAnimation({
    required String idForAnimation, // Expecting the ID to be passed
    required String speakerName,    // Expecting speaker name
    required String fullText,    
    required String englishText,
    String? audioPathToPlayWhenDone,
    Uint8List? audioBytesToPlayWhenDone, // Added to handle direct bytes
    List<POSMapping>? posMappings,
    int? charmDelta,
    String? charmReason,
    bool? justReachedMaxCharm,
    Function(DialogueEntry finalAnimatedEntry)? onAnimationComplete,
  }) {
    _activeTextStreamTimer?.cancel(); 

    final currentNpcNotifier = ref.read(currentNpcDisplayEntryProvider.notifier);
    
    // Create the entry for animation using the passed ID
    DialogueEntry entryWithCorrectIdForAnimation = DialogueEntry.npc(
        id: idForAnimation, 
        text: "", // Start with blank text for animation
        englishText: englishText,
        npcName: speakerName, 
        audioPath: audioPathToPlayWhenDone,
        audioBytes: audioBytesToPlayWhenDone,
        posMappings: posMappings
    );

    print("DEBUG: _startNpcTextAnimation overwriting currentNpcDisplayEntry - ID: ${entryWithCorrectIdForAnimation.id}, hasAudio: ${entryWithCorrectIdForAnimation.audioBytes?.isNotEmpty == true || entryWithCorrectIdForAnimation.audioPath?.isNotEmpty == true}");
    currentNpcNotifier.state = entryWithCorrectIdForAnimation;

    setState(() {
      _currentlyAnimatingEntryId = entryWithCorrectIdForAnimation.id; 
      _displayedTextForAnimation = ""; 
      _currentCharIndexForAnimation = 0;
       _scrollToBottom(_mainDialogueScrollController);
    });

    Duration charDuration = Duration(milliseconds: 50); 

    Future<Duration?> getAudioDuration() async {
        if (audioPathToPlayWhenDone != null && audioPathToPlayWhenDone!.isNotEmpty) {
            final tempPlayer = just_audio.AudioPlayer();
            try {
                return audioPathToPlayWhenDone.startsWith('assets/') 
                    ? await tempPlayer.setAsset(audioPathToPlayWhenDone)
                    : await tempPlayer.setAudioSource(just_audio.AudioSource.uri(Uri.file(audioPathToPlayWhenDone)));
            } finally { tempPlayer.dispose(); }
        } else if (entryWithCorrectIdForAnimation.audioBytes != null && entryWithCorrectIdForAnimation.audioBytes!.isNotEmpty) {
            final tempPlayer = just_audio.AudioPlayer();
            try {
                return await tempPlayer.setAudioSource(_MyCustomStreamAudioSource.fromBytes(entryWithCorrectIdForAnimation.audioBytes!));
             } finally { tempPlayer.dispose(); }
        }
        return null;
    }

    getAudioDuration().then((duration) {
        if (duration != null && duration.inMilliseconds > 0 && fullText.isNotEmpty) {
            charDuration = Duration(milliseconds: math.max(30, (duration.inMilliseconds * 0.95 / fullText.length).round()));
        }
        
        // Play audio for the entry being animated (using entryWithCorrectIdForAnimation)
        if (entryWithCorrectIdForAnimation.audioPath != null || entryWithCorrectIdForAnimation.audioBytes != null) {
            _playDialogueAudio(entryWithCorrectIdForAnimation);
        }

        _activeTextStreamTimer = Timer.periodic(charDuration, (timer) {
            if (!mounted) {
              timer.cancel();
              return;
            }
            if (_currentCharIndexForAnimation < fullText.length) {
                setState(() {
                _displayedTextForAnimation = fullText.substring(0, _currentCharIndexForAnimation + 1);
                _currentCharIndexForAnimation++;
                });
            } else {
                timer.cancel();
                _activeTextStreamTimer = null;
                
                // Create the final version of the entry with full text, using the same ID
                DialogueEntry finalAnimatedEntry = DialogueEntry.npc(
                    id: entryWithCorrectIdForAnimation.id, 
                    text: fullText, 
                    englishText: englishText,
                    npcName: entryWithCorrectIdForAnimation.speaker, 
                    audioPath: entryWithCorrectIdForAnimation.audioPath, 
                    audioBytes: entryWithCorrectIdForAnimation.audioBytes,
                    posMappings: entryWithCorrectIdForAnimation.posMappings
                );

                print("DEBUG: Animation complete, setting final entry - ID: ${finalAnimatedEntry.id}, hasAudio: ${finalAnimatedEntry.audioBytes?.isNotEmpty == true || finalAnimatedEntry.audioPath?.isNotEmpty == true}");
                currentNpcNotifier.state = finalAnimatedEntry; // Update provider with full text
                
                setState(() {
                    _fullyAnimatedMainNpcTexts[finalAnimatedEntry.id] = fullText; 
                    _currentlyAnimatingEntryId = ""; 
                });

                // Show charm notifications after animation completes
                if (charmDelta != null && charmDelta != 0 && charmReason != null && charmReason.isNotEmpty) {
                  Future.microtask(() {
                    _showCharmChangeNotification(context, charmDelta, charmReason).then((_) {
                      if (justReachedMaxCharm == true) {
                        _showMaxCharmNotification(context);
                      }
                    });
                  });
                } else if (justReachedMaxCharm == true) {
                  Future.microtask(() => _showMaxCharmNotification(context));
                }

                if (onAnimationComplete != null) {
                    onAnimationComplete(finalAnimatedEntry);
                }
                _scrollToBottom(_mainDialogueScrollController);
            }
        });
    });
  }

  // Custom word detection and processing method
  Future<void> _detectAndProcessCustomWords(List<dynamic> inputMappings, String npcId) async {
    try {
      final vocabularyService = VocabularyDetectionService();
      final customWords = await vocabularyService.detectCustomWords(inputMappings, npcId);
      
      if (customWords.isNotEmpty) {
        print('Found ${customWords.length} new custom words: ${customWords.map((w) => w.wordThai).join(', ')}');
        
        // Optionally show UI feedback for discovered words
        // This could be a subtle notification or added to conversation history
        // For now, just log the discovery
      }
    } catch (e) {
      print('Error detecting custom words: $e');
    }
  }
}

class _CharmChangeDialogContent extends StatefulWidget {
  final int charmDelta;
  final String charmReason;

  const _CharmChangeDialogContent({
    required this.charmDelta,
    required this.charmReason,
  });

  @override
  _CharmChangeDialogContentState createState() => _CharmChangeDialogContentState();
}

class _CharmChangeDialogContentState extends State<_CharmChangeDialogContent> with SingleTickerProviderStateMixin {
  late AnimationController _controller;
  late Animation<double> _animation;

  @override
  void initState() {
    super.initState();
    _controller = AnimationController(
      duration: Duration(milliseconds: widget.charmDelta > 0 ? 800 : 500),
      vsync: this,
    );

    if (widget.charmDelta > 0) {
      // Bouncy, expanding animation for positive charm
      _animation = TweenSequence<double>([
        TweenSequenceItem(
          tween: Tween<double>(begin: 1.0, end: 1.6).chain(CurveTween(curve: Curves.easeOut)),
          weight: 50
        ),
        TweenSequenceItem(
          tween: Tween<double>(begin: 1.6, end: 1.0).chain(CurveTween(curve: Curves.easeIn)),
          weight: 50
        ),
      ]).animate(_controller);
    } else {
      // Shake animation for negative charm
      _animation = TweenSequence<double>([
        TweenSequenceItem(tween: ConstantTween<double>(0.0), weight: 5),
        TweenSequenceItem(tween: Tween<double>(begin: 0.0, end: -8.0), weight: 10),
        TweenSequenceItem(tween: Tween<double>(begin: -8.0, end: 8.0), weight: 20),
        TweenSequenceItem(tween: Tween<double>(begin: 8.0, end: -8.0), weight: 20),
        TweenSequenceItem(tween: Tween<double>(begin: -8.0, end: 4.0), weight: 15),
        TweenSequenceItem(tween: Tween<double>(begin: 4.0, end: -4.0), weight: 15),
        TweenSequenceItem(tween: Tween<double>(begin: -4.0, end: 0.0), weight: 10),
      ]).animate(_controller);
    }
    
    _controller.forward();
  }

  @override
  void dispose() {
    _controller.dispose();
    super.dispose();
  }

  @override
  Widget build(BuildContext context) {
    final bool isPositive = widget.charmDelta > 0;
    final Color deltaColor = isPositive ? Colors.green.shade600 : Colors.red.shade600;
    final String sign = isPositive ? '+' : '';

    final Widget textWidget = Text(
      '$sign${widget.charmDelta}',
      style: TextStyle(
          fontSize: 36,
          fontWeight: FontWeight.bold,
          color: deltaColor,
      ),
    );

    return Column(
      mainAxisSize: MainAxisSize.min,
      crossAxisAlignment: CrossAxisAlignment.center,
      children: [
        AnimatedBuilder(
          animation: _animation,
          builder: (context, child) {
            if (isPositive) {
              return Transform.scale(
                scale: _animation.value,
                child: child,
              );
            } else {
              return Transform.translate(
                offset: Offset(_animation.value, 0),
                child: child,
              );
            }
          },
          child: textWidget,
        ),
        const SizedBox(height: 16),
        Text(
          widget.charmReason,
          textAlign: TextAlign.center,
          style: const TextStyle(fontSize: 18),
        ),
      ],
    );
  }
}

// Custom painter for ML Kit Digital Ink with real-time preview
class _InkPainter extends CustomPainter {
  final mlkit.Ink ink;
  final List<mlkit.StrokePoint> currentStrokePoints;

  _InkPainter(this.ink, {this.currentStrokePoints = const []});

  @override
  void paint(Canvas canvas, Size size) {
    final Paint paint = Paint()
      ..color = const Color(0xFF4ECCA3)
      ..strokeCap = StrokeCap.round
      ..strokeWidth = 4.0
      ..style = PaintingStyle.stroke;

    // Draw all completed strokes
    for (final mlkit.Stroke stroke in ink.strokes) {
      final Path path = Path();
      bool first = true;
      
      for (final mlkit.StrokePoint point in stroke.points) {
        if (first) {
          path.moveTo(point.x, point.y);
          first = false;
        } else {
          path.lineTo(point.x, point.y);
        }
      }
      
      canvas.drawPath(path, paint);
    }

    // Draw current stroke being drawn (real-time preview)
    if (currentStrokePoints.isNotEmpty) {
      final Paint currentPaint = Paint()
        ..color = const Color(0xFF4ECCA3).withValues(alpha: 0.8)
        ..strokeCap = StrokeCap.round
        ..strokeWidth = 4.0
        ..style = PaintingStyle.stroke;

      final Path currentPath = Path();
      bool first = true;
      
      for (final mlkit.StrokePoint point in currentStrokePoints) {
        if (first) {
          currentPath.moveTo(point.x, point.y);
          first = false;
        } else {
          currentPath.lineTo(point.x, point.y);
        }
      }
      
      canvas.drawPath(currentPath, currentPaint);
    }
  }

  @override
  bool shouldRepaint(covariant _InkPainter oldDelegate) {
    // Always repaint if we're currently drawing (have current stroke points)
    if (currentStrokePoints.isNotEmpty || oldDelegate.currentStrokePoints.isNotEmpty) {
      return true; // Fast path for live drawing
    }
    
    // Repaint when ink changes
    return oldDelegate.ink.strokes.length != ink.strokes.length;
  }
}

class _SpeechBubblePainter extends CustomPainter {
  final Color backgroundColor;
  final Color borderColor;
  final double borderWidth;

  _SpeechBubblePainter({
    required this.backgroundColor,
    required this.borderColor,
    required this.borderWidth,
  });

  @override
  void paint(Canvas canvas, Size size) {
    final paint = Paint()
      ..color = backgroundColor
      ..style = PaintingStyle.fill;

    final borderPaint = Paint()
      ..color = borderColor
      ..style = PaintingStyle.stroke
      ..strokeWidth = borderWidth;

    final RRect bubbleRect = RRect.fromRectAndRadius(
      Rect.fromLTWH(0, 0, size.width, size.height - 10),
      const Radius.circular(10),
    );

    final Path path = Path()..addRRect(bubbleRect);

    // Triangle/tail of the bubble
    final Path tail = Path();
    tail.moveTo(size.width * 0.5 - 15, size.height - 10);
    tail.lineTo(size.width * 0.5, size.height);
    tail.lineTo(size.width * 0.5 + 15, size.height - 10);
    tail.close();

    path.addPath(tail, Offset.zero);

    canvas.drawPath(path, paint);
    canvas.drawPath(path, borderPaint);
  }

  @override
  bool shouldRepaint(covariant CustomPainter oldDelegate) => false;
}

// Custom AudioSource for playing from a list of bytes or a stream (Unchanged)
class _MyCustomStreamAudioSource extends just_audio.StreamAudioSource {
  final Uint8List? _fixedBytes;

  _MyCustomStreamAudioSource.fromBytes(this._fixedBytes)
    : super(tag: 'npc-audio-bytes-${DateTime.now().millisecondsSinceEpoch}');

  @override
  Future<just_audio.StreamAudioResponse> request([int? start, int? end]) async {
    if (_fixedBytes != null) {
      start ??= 0;
      end ??= _fixedBytes!.length;
      return just_audio.StreamAudioResponse(
        sourceLength: _fixedBytes!.length,
        contentLength: end - start,
        offset: start,
        stream: Stream.value(_fixedBytes!.sublist(start, end)),
        contentType: 'audio/wav',
      );
    }
    throw Exception("CustomStreamAudioSource not initialized with bytes or stream");
  }
} 

// --- End Custom AudioSource ---

class _AnimatedPressWrapper extends StatefulWidget {
  final Widget child;
  final VoidCallback? onTap;
  final bool isDisabled;

  const _AnimatedPressWrapper({
    required this.child,
    this.onTap,
    this.isDisabled = false,
  });

  @override
  _AnimatedPressWrapperState createState() => _AnimatedPressWrapperState();
}

class _AnimatedPressWrapperState extends State<_AnimatedPressWrapper> with SingleTickerProviderStateMixin {
  late final AnimationController _controller;
  late final Animation<double> _scaleAnimation;

  @override
  void initState() {
    super.initState();
    _controller = AnimationController(
      vsync: this,
      duration: const Duration(milliseconds: 100),
      reverseDuration: const Duration(milliseconds: 100),
    );
    _scaleAnimation = Tween<double>(begin: 1.0, end: 0.90).animate(
      CurvedAnimation(parent: _controller, curve: Curves.easeOut),
    );
  }

  @override
  void dispose() {
    _controller.dispose();
    super.dispose();
  }

  void _onTapDown(TapDownDetails details) {
    if (!widget.isDisabled) {
      _controller.forward();
    }
  }

  void _onTapUp(TapUpDetails details) {
    if (!widget.isDisabled) {
      _controller.reverse().then((_) {
        widget.onTap?.call();
      });
    }
  }

  void _onTapCancel() {
    if (!widget.isDisabled) {
      _controller.reverse();
    }
  }

  @override
  Widget build(BuildContext context) {
    return GestureDetector(
      onTapDown: _onTapDown,
      onTapUp: _onTapUp,
      onTapCancel: _onTapCancel,
      child: ScaleTransition(
        scale: _scaleAnimation,
        child: widget.child,
      ),
    );
  }
}

// PRODUCTION PAINTER - OPTIMIZED VERSION BASED ON FLUTTER DOCS PATTERN<|MERGE_RESOLUTION|>--- conflicted
+++ resolved
@@ -839,14 +839,6 @@
         List<POSMapping> playerInputMappings = (responsePayload['input_mapping'] as List? ?? [])
             .map((m) => POSMapping.fromJson(m as Map<String, dynamic>)).toList();
 
-<<<<<<< HEAD
-        // ** CUSTOM WORD DETECTION INTEGRATION **
-        await _detectAndProcessCustomWords(responsePayload['input_mapping'] as List? ?? [], widget.npcId);
-
-        print("Received Player Transcription: $playerTranscription");
-        print("Received NPC Text: $npcText");
-        print("Received Player Input Mappings: ${playerInputMappings.length} words");
-=======
         // Track NPC response received
         PostHogService.trackNPCConversation(
           npcName: widget.npcId,
@@ -860,7 +852,6 @@
         );
 
                   // Processing NPC response data
->>>>>>> 8c91a04a
 
         int charmDelta = 0;
         String charmReason = '';
