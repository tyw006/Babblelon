--- conflicted
+++ resolved
@@ -1,24 +1,16 @@
 import 'package:flutter/material.dart';
 import 'package:flutter/services.dart';
-<<<<<<< HEAD
-import 'package:provider/provider.dart' as provider;
-=======
->>>>>>> 0e646eb0
 import 'utils/env_loader.dart';
 import 'services/supabase_service.dart';
 import 'package:flutter_riverpod/flutter_riverpod.dart';
 import 'package:babblelon/services/isar_service.dart';
-<<<<<<< HEAD
-import 'package:babblelon/theme/app_theme.dart';
-import 'package:babblelon/providers/motion_preferences_provider.dart';
-import 'package:babblelon/app_controller.dart';
-=======
 import 'package:babblelon/widgets/shared/app_styles.dart';
 import 'package:sentry_flutter/sentry_flutter.dart';
 import 'package:posthog_flutter/posthog_flutter.dart';
 import 'package:babblelon/services/posthog_service.dart';
+import 'package:babblelon/theme/app_theme.dart';
+import 'package:babblelon/app_controller.dart';
 import 'dart:io';
->>>>>>> 0e646eb0
 
 void main() async {
   WidgetsFlutterBinding.ensureInitialized();
@@ -51,16 +43,6 @@
   // Initialize Isar DB
   await IsarService.init();
 
-<<<<<<< HEAD
-  runApp(
-    provider.MultiProvider(
-      providers: [
-        provider.ChangeNotifierProvider(create: (context) => MotionPreferences()..init()),
-      ],
-      child: const ProviderScope(child: MyApp()),
-    ),
-  );
-=======
   // Initialize PostHog
   final postHogApiKey = EnvLoader.getString('POSTHOG_API_KEY');
   if (postHogApiKey.isNotEmpty) {
@@ -107,7 +89,6 @@
   );
   // TODO: Remove this line after sending the first sample event to sentry.
   await Sentry.captureException(StateError('This is a sample exception.'));
->>>>>>> 0e646eb0
 }
 
 class MyApp extends StatelessWidget {
